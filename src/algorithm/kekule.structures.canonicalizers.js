--- conflicted
+++ resolved
@@ -433,31 +433,19 @@
 		// then also sort graph and generate a assoc spanning tree
 		var vertexes = graph.getVertexes();
 		if (vertexes && vertexes.length)
-<<<<<<< HEAD
-			vertexes.sort(function(v1, v2){
-=======
 		{
 			vertexes.sort(function(v1, v2)
 			{
->>>>>>> 7a345385
 				var node1 = v1.getData('object');
 				var node2 = v2.getData('object');
 				if (!node1 && !node2)
 					return 0;
 				else if (!node1)
-<<<<<<< HEAD
+					return 1;
+				else if (!node2)
 					return -1;
 				else if (!node2)
 					return 1;
-				else  // node1 node2 all assigned
-				{
-					return (node2.getCanonicalizationIndex() || -1) - (node1.getCanonicalizationIndex() || -1);
-				}
-			});
-=======
-					return 1;
-				else if (!node2)
-					return -1;
 				else  // node1 node2 all assigned
 				{
 					// node with larger cano index first
@@ -529,7 +517,6 @@
 		}
 
 
->>>>>>> 7a345385
 		// at last set the spanning tree index of nodes
 		this._setSpanningTreeIndexToNodeOfGraph(graph);
 	},
