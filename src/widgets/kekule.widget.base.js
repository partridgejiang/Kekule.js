/**
 * @fileoverview
 * Widget is a control embeded in HTML element and react to UI events (so it can interact with users).
 * @author Partridge Jiang
 */

/*
 * requires /lan/classes.js
 * requires /core/kekule.common.js
 * requires /utils/kekule.utils.js
 * requires /utils/kekule.domUtils.js
 * requires /xbrowsers/kekule.x.js
 */

(function(){

var AU = Kekule.ArrayUtils;
var EU = Kekule.HtmlElementUtils;

/**
 * Namespace for UI Widgets.
 * @namespace
 */
Kekule.Widget = {
	/** @private */
	DEF_EVENT_HANDLER_PREFIX: 'react_',
	/** @private */
	getEventHandleFuncName: function(eventName)
	{
		return Kekule.Widget.DEF_EVENT_HANDLER_PREFIX + eventName;
	},
	/** @private */
	getTouchGestureHandleFuncName: function(touchGestureName)
	{
		//return Kekule.Widget.DEF_TOUCH_GESTURE_HANDLER_PREFIX + touchGestureName;
		return Kekule.Widget.DEF_EVENT_HANDLER_PREFIX + touchGestureName;
	}
};

/**
 * Enumeration of predefined widget element class names.
 * @ignore
 */
Kekule.Widget.HtmlClassNames = {
	/** A class name should add to all widget elements. */
	BASE: 'K-Widget',
	/** Child widget dynamic created by parent widget. */
	DYN_CREATED: 'K-Dynamic-Created',
	/* A top most layer. */
	/*TOP_LAYER: 'K-Top-Layer',*/
	NORMAL_BACKGROUND: 'K-Normal-Background',
	/** Indicate text in widget can not be selected. */
	NONSELECTABLE: 'K-NonSelectable',
	SELECTABLE: 'K-Selectable',
	// State classes
	/** Class name for all widget elements in normal (enabled) state. */
	STATE_NORMAL: 'K-State-Normal',
	/** Class name for all widget elements in disabled state. */
	STATE_DISABLED: 'K-State-Disabled',

	STATE_HOVER: 'K-State-Hover',
	STATE_ACTIVE: 'K-State-Active',
	STATE_FOCUSED: 'K-State-Focused',

	STATE_SELECTED: 'K-State-Selected',
	STATE_CHECKED: 'K-State-Checked',

	// show type
	SHOW_POPUP: 'K-Show-Popup',
	SHOW_DIALOG: 'K-Show-Dialog',
	SHOW_ACTIVE_MODAL: 'K-Show-ActiveModal',

	// section
	SECTION: 'K-Section',

	// parts
	PART_CONTENT: 'K-Content',
	PART_TEXT_CONTENT: 'K-Text-Content',
	PART_ASSOC_TEXT_CONTENT: 'K-Assoc-Text-Content',
	PART_IMG_CONTENT: 'K-Img-Content',
	PART_GLYPH_CONTENT: 'K-Glyph-Content',
	PART_PRI_GLYPH_CONTENT: 'K-Pri-Glyph-Content',
	PART_ASSOC_GLYPH_CONTENT: 'K-Assoc-Glyph-Content',
	PART_DECORATION_CONTENT: 'K-Decoration-Content',
	PART_ERROR_REPORT: 'K-Error-Report',
	// container
	FIRST_CHILD: 'K-First-Child',
	LAST_CHILD: 'K-Last-Child',
	/*
	BTN_GROUP_H: 'K-ButtonGroup-H',
	BTN_GROUP_V: 'K-ButtonGroup-V',
	*/
	// text control
	TEXT_NO_WRAP: 'K-No-Wrap',
	// layout
	LAYOUT_H: 'K-Layout-H',
	LAYOUT_V: 'K-Layout-V',
	// outlook/decoration classes
	CORNER_ALL: 'K-Corner-All',
	CORNER_LEFT: 'K-Corner-Left',
	CORNER_RIGHT: 'K-Corner-Right',
	CORNER_TOP: 'K-Corner-Top',
	CORNER_BOTTOM: 'K-Corner-Bottom',
	CORNER_TL: 'K-Corner-TL',
	CORNER_TR: 'K-Corner-TR',
	CORNER_BL: 'K-Corner-BL',
	CORNER_BR: 'K-Corner-BR',
	CORNER_LEADING: 'K-Corner-Leading',
	CORNER_TAILING: 'K-Corner-Tailing',
	FULLFILL: 'K-Fulfill',

	NOWRAP: 'K-No-Wrap',

	HIDE_TEXT: 'K-Text-Hide',
	HIDE_GLYPH: 'K-Glyph-Hide',
	SHOW_TEXT: 'K-Text-Show',
	SHOW_GLYPH: 'K-Glyph-Show',

	MODAL_BACKGROUND: 'K-Modal-Background',

	DUMB_WIDGET: 'K-Dumb-Widget',
	PLACEHOLDER: 'K-PlaceHolder'
};

var CNS = Kekule.Widget.HtmlClassNames;

/**
 * Enumeration of layout of widget group.
 */
Kekule.Widget.Layout = {
	HORIZONTAL: 1,
	VERTICAL: 2
};

/**
 * Enumeration of relative position of widget.
 */
Kekule.Widget.Position = {
	AUTO: 0,
	TOP: 1,
	LEFT: 2,
	BOTTOM: 4,
	RIGHT: 8,

	TOP_LEFT: 3,
	TOP_RIGHT: 9,
	BOTTOM_LEFT: 6,
	BOTTOM_RIGHT: 12
};

/**
 * Enumeration of directions.
 * In some case, use can use the combination of directions, e.g. LTR | TTB.
 */
Kekule.Widget.Direction = {
	/** Automatic direction. */
	AUTO: 0,
	/** Left to right. */
	LTR: 1,
	/** Top to bottom. */
	TTB: 2,
	/** Right to left. */
	RTL: 4,
	/** Bottom to top. */
	BTT: 8,

	/**
	 * Check if direction has horizontal component (LTR/RTL).
	 * @param {Int} direction
	 * @returns {Bool}
	 */
	isInHorizontal: function(direction)
	{
		var D = Kekule.Widget.Direction;
		return !!((direction & D.LTR) || (direction & D.RTL));
	},
	/**
	 * Check if direction has vertical component (TTB/BTT).
	 * @param {Int} direction
	 * @returns {Bool}
	 */
	isInVertical: function(direction)
	{
		var D = Kekule.Widget.Direction;
		return !!((direction & D.TTB) || (direction & D.BTT));
	}
};

/**
 * Enumeration of state of widget.
 * @enum
 */
Kekule.Widget.State = {
	NORMAL: 0,
	FOCUSED: 1,
	HOVER: 2,
	ACTIVE: 3,
	DISABLED: -1
};

/** @ignore */
var WS = Kekule.Widget.State;

/**
 * Enumeration of mode of showing widget.
 * @enum
 */
Kekule.Widget.ShowHideType = {
	DROPDOWN: 1,
	POPUP: 2,
	DIALOG: 3,
	DEFAULT: 0
};

/**
 * Stores related consts of drag and drop methods
 * @object
 */
Kekule.Widget.DragDrop = {
	ELEM_INDEX_DATA_TYPE: 'application/x-kekule-dragdrop-elem-index'
};

/**
 * A series of interactive events that may be handled by widget.
 * @ignore
 */
Kekule.Widget.UiEvents = [
	/*'blur', 'focus',*/ 'click', 'dblclick', 'mousedown',/*'mouseenter', 'mouseleave',*/ 'mousemove', 'mouseout', 'mouseover', 'mouseup', 'mousewheel',
	'keydown', 'keyup', 'keypress',
	'touchstart', 'touchend', 'touchcancel', 'touchmove',
	'pointerdown', 'pointermove', 'pointerout', 'pointerover', 'pointerup',
	'drag', 'dragend', 'dragenter', 'dragexit', 'dragleave', 'dragover', 'dragstart', 'drop'
];
/**
 * A series of interactive events that must be listened on local element.
 * @ignore
 */
Kekule.Widget.UiLocalEvents = [
	'blur', 'focus', 'mouseenter', 'mouseleave', 'pointerenter', 'pointerleave'
];

/**
 * A series of interactive touch gestures that may be handled by widget.
 * @ignore
 */
Kekule.Widget.TouchGestures = [
	//'press', 'pressup'
	'hold', 'tap', 'doubletap',
	'swipe', 'swipeup', 'swipedown', 'swipeleft', 'swiperight',
	'transform', 'transformstart', 'transformend',
	'rotate', 'rotatestart', 'rotatemove', 'rotateend', 'rotatecancel',
	'pinch', 'pinchstart', 'pinchmove', 'pinchend', 'pinchcancel', 'pinchin', 'pinchout',
	'pan', 'panstart', 'panmove', 'panend', 'pancancel', 'panleft', 'panright', 'panup', 'pandown'
];

/** @private */
Kekule.Widget._PointerHoldParams = {
	DURATION_THRESHOLD: 1000,  // ms
	MOVEMENT_THRESHOLD: 10     // px
};

/** @ignore */
var widgetBindingField = '__$kekule_widget__';

/**
 * An abstract UI widget.
 * Event param invoked by widget will always has a 'widget' field indicate the widget raise the event.
 * This value may not be same as event.target, e.g., a widget containing child widgets, when child widget
 * invokes an event and bubbles to parent widget, parent widget may overwrite event.widget.
 * @class
 * @augments ObjectEx
 *
 * @param {Variant} HTMLElement or HTMLDocument or {@link Kekule.Widget.BaseWidget}.
 *   If it is an HTML element, the widget will bind to this one.
 *   If it is an HTML document, the widget will be created in it.
 *   If it is Kekule.Widget.BaseWidget, a new HTML element will be created and append in parent widget.
 * @param {Bool} isDumb Whether the widget is a dumb one (do not react to events).
 * 	This type of dumb widget is used to create some very light-weighted static widgets, in other word,
 * 	just used to bind widget styles to some HTML element.
 * @param {Bool} bubbleUiEvents Defaultly, ui event (mouseenter, keyup and so on) will only be handled by
 *   widget itself and will not bubble to higher level widget. Set this property to true to pass such events
 *   to parent widget.
 * @param {Bool} inheritBubbleUiEvents When bubbleUiEvents value is inherited from parent widget.
 *   For example, if this.getBubbleUiEvents() == false but this.getParent().getBubbleUiEvents() == true,
 *   the ui events will still bubbled to parent widget.
 *
 * @property {Kekule.Widget.BaseWidget} parent Parent widget.
 * @property {HTMLDocument} document HTML document contains this widget.
 * @property {HTMLElement} element HTML element bind with this widget.
 * @property {Bool} isDumb Whether the widget is a dumb one (do not react to events). Readonly.
 * 	This type of dumb widget is used to create some very light-weighted static widgets, in other word,
 * 	just used to bind widget styles to some HTML element.
 * @property {Bool} observeElementAttribChanges If this property is true, when the attribute of binded element changed in DOM,
 *   the widget will also reflect to it.
 * @property {String} id ID of corresponding HTML element.
 * @property {String} width Width style of element.
 * @property {String} height Height style of element.
 * @property {String} innerHTML Current element's innerHTML value.
 * @property {Object} style CSS style object of current binding element.
 * @property {String} cssText CSS text of current binding element.
 * @property {String} htmlClassName HTML class of current binding element. This property will include all values in element's class attribute.
 * @property {String} customHtmlClassName HTML class set by user. This property will exclude some predefined class names.
 * //@property {Array} outlookStyleClassNames Classes used to control the outlook of widget. Usually user do not need to access this value.
 * @property {String} touchAction Touch action style value of widget element.
 *   You should set this value (e.g., to 'none') to enable pointer event on touch as describle by pep.js.
 * @property {Hash} minDimension A {width, height} hash defines the min size of widget.
 * @property {Bool} enableDimensionTransform If true, when setting size of widget by setDimension method
 *   and the size is less than minDimension, CSS3 transform scale will be used.
 * @property {Bool} useCornerDecoration
 * @property {Int} layout Layout of child widgets. Value from {@link Kekule.Widget.Layout}.
 * @property {Bool} allowTextWrap
 * @property {Bool} showText Whether show text content in widget.
 * @property {Bool} showGlyph Whether show glyph content in widget.
 * @property {Bool} visible Whether current bind element's visibility style is not 'hidden'.
 * @property {Bool} displayed Whether current bind element's display style is not 'none'.
 * @property {Bool} finalizeAfterHiding If true, this widget will be automatically be finalize
 *   after {@link Kekule.Widget.BaseWidget.hide} is called.
 * @property {Bool} enabled Whether widget can reflect to user input. Default is true.
 * @property {Bool} inheritEnabled If set to true, widget will be turned to disabled when parent is disabled.
 * @property {Bool} static Whether this widget can react to interaction events.
 * @property {Bool} inheritStatic If set to true, widget will be static if parent is static.
 * @property {Int} state State (normal, focused, hover, active) of widget, value from {@link Kekule.Widget.State}. Readonly.
 * @property {Bool} inheritState If set to true, widget will has the same state value of parent.
 * @property {String} hint Hint of widget, actually mapping to title attribute of HTML element.
 * @property {String} cursor CSS cusor property for widget.
 *
 * @property {Bool} draggable Whether this widget is draggable, mapping to HTML draggable attribute.
 * @property {Bool} droppable Whether this widget is a target of drag-drop.
 * @property {Array} droppableDataKinds The data kinds that accepted by this widget in drag-drop. Array of strings.
 *   Default is null, means accept all kinds.
 * @property {Bool} fileDroppable Whether external local files can be dropped to this widget.
 *   Same as droppableDataKinds.indexOf('file') >= 0.
 *
 * @property {Kekule.Action} action Action associated with widget. Excute the widget will invoke that action.
 * @property {Bool} enablePeriodicalExec If this property is true, the execute event will be invoked repeatly between startPeriodicalExec and stopPeriodicalExec methods.
 *   (for instance, mousedown on button).
 * @property {Int} periodicalExecDelay How many milliseconds should periodical execution begin after startPeriodicalExec is called.
 *   Available only when enablePeriodicalExec property is true.
 * @property {Int} periodicalExecInterval Milliseconds between two execution in periodical mode.
 *   Available only when enablePeriodicalExec property is true.
 * @property {Hash} autoResizeConstraints A hash of {width, height}, each value from 0-1 indicating the ratio of widget width/height to client.
 *   If this property is set, widget will automatically adjust its size when the browser window is resized.
 * @property {Bool} autoAdjustSizeOnPopup Whether shrink to browser visible client size when popping up or dropping down.
 * @property {Bool} isPopup Whether this is a "popup" widget, when click elsewhere on window, the widget will automatically hide itself.
 * @property {Bool} isDialog Whether this is a "dialog" widget, when press ESC key, the widget will automatically hide itself.
 * @property {Kekule.HashEx} iaControllerMap Interaction controller map (id= > controller) linked to this component. Read only.
 * @property {String} defIaControllerId Id of default interaction controller in map.
 * @property {Kekule.Widget.InteractionController} defIaController Default interaction controller object.
 * @property {String} activeIaControllerId Id of active interaction controller in map.
 * @property {Kekule.Widget.InteractionController} activeIaController Active interaction controller object.
 */
/**
 * Invoked when a widget object is bind to an HTML element.
 *   event param of it has fields: {widget, element}
 * @name Kekule.Widget.BaseWidget#bind
 * @event
 */
/**
 * Invoked when a widget object is unbind from an HTML element.
 *   event param of it has fields: {widget, element}
 * @name Kekule.Widget.BaseWidget#unbind
 * @event
 */
/**
 * Invoked when a widget is executed (such as click on button, select on menu and so on).
 *   event param of it has field: {widget}
 * @name Kekule.Widget.BaseWidget#execute
 * @event
 */
/**
 * Invoked when a widget is activated (such as mouse down or enter key down on button).
 *   event param of it has field: {widget}
 * @name Kekule.Widget.BaseWidget#activate
 * @event
 */
/**
 * Invoked when a widget is deactivated (such as mouse up or enter key up on button).
 *   event param of it has field: {widget}
 * @name Kekule.Widget.BaseWidget#deactivate
 * @event
 */
/**
 * Invoked when a widget is shown or hidden.
 *   event param of it has field: {widget, isShown, isDismissed}
 * @name Kekule.Widget.BaseWidget#showStateChange
 * @event
 */
/**
 * Invoked when a widget's width or height changed.
 *   event param of it has field: {widget}
 * Note: This event will only be invoked when using width/height property or setDimension method to change size.
 *   Set CSS styles directly will not fire this event.
 * @name Kekule.Widget.BaseWidget#resize
 * @event
 */
/**
 * Invoked when a widget is being dragged.
<<<<<<< HEAD
 *   event param of it has field: {widget}
=======
 *   event param of it has field: {widget, srcElem, htmlEvent}
>>>>>>> af234665
 * @name Kekule.Widget.BaseWidget#dragStart
 * @event
 */
/**
<<<<<<< HEAD
=======
 * Invoked when dragging of this widget is ended.
 *   event param of it has field: {widget, srcElem, htmlEvent}
 * @name Kekule.Widget.BaseWidget#dragEnd
 * @event
 */
/**
>>>>>>> af234665
 * Invoked when object are dragging over this widget.
 *   event param of it has field: {widget, srcElem, srcWidget, srcFiles, dataTransfer, htmlEvent}
 * @name Kekule.Widget.BaseWidget#dragOver
 * @event
 */
/**
<<<<<<< HEAD
=======
 * Invoked when the dragging is leaving off this widget.
 *   event param of it has field: {widget, srcElem, srcWidget, srcFiles, dataTransfer, htmlEvent}
 * @name Kekule.Widget.BaseWidget#dragLeave
 * @event
 */
/**
>>>>>>> af234665
 * Invoked when object are dropping on this widget.
 *   event param of it has field: {widget, srcElem, srcWidget, srcFles, dataTransfer, htmlEvent}
 * @name Kekule.Widget.BaseWidget#dragDrop
 * @event
 */
Kekule.Widget.BaseWidget = Class.create(ObjectEx,
/** @lends Kekule.Widget.BaseWidget# */
{
	/** @private */
	CLASS_NAME: 'Kekule.Widget.BaseWidget',
	/** @private */
	BINDABLE_TAG_NAMES: null,
	/** @private */
	DEF_PERIODICAL_EXEC_DELAY: 500,
	/** @private */
	DEF_PERIODICAL_EXEC_INTERVAL: 100,
	/** @private */
	STYLE_RES_FIELD: '__$style_resources__',
	/** @constructs */
	initialize: function($super, parentOrElementOrDocument, isDumb)
	{
		this._stateClassName = null;
		this._isDismissed = false;
		this._pendingHtmlClassNames = '';
		this._enableShowHideEvents = true;
		this._reactElemAttribMutationBind = this._reactElemAttribMutation.bind(this);
		this.reactTouchGestureBind = this.reactTouchGesture.bind(this);

		this.setPropStoreFieldValue('inheritEnabled', true);
		this.setPropStoreFieldValue('inheritStatic', true);
		this.setPropStoreFieldValue('selfEnabled', true);
		this.setPropStoreFieldValue('selfStatic', false);
		this.setPropStoreFieldValue('periodicalExecDelay', this.DEF_PERIODICAL_EXEC_DELAY);
		this.setPropStoreFieldValue('periodicalExecInterval', this.DEF_PERIODICAL_EXEC_INTERVAL);
		this.setPropStoreFieldValue('useNormalBackground', true);
		//this.setPropStoreFieldValue('touchAction', 'none');  // debug: set to none disable default touch actions
		this.setPropStoreFieldValue('droppableDataKinds', ['string']);  // defaultly disallow file drop

		this._touchActionNoneTouchStartHandlerBind = this._touchActionNoneTouchStartHandler.bind(this);

		$super();
		this.setPropStoreFieldValue('isDumb', !!isDumb);
		if (!isDumb)
			this.reactUiEventBind = this.reactUiEvent.bind(this);

		/*
		this.setShowText(true);
		this.setShowGlyph(true);
    */

		if (parentOrElementOrDocument)
		{
			if (parentOrElementOrDocument instanceof Kekule.Widget.BaseWidget)
			{
				this.setDocument(parentOrElementOrDocument.getDocument());
				this.createElement();
				this.setParent(parentOrElementOrDocument);
			}
			else if (parentOrElementOrDocument.documentElement)  // is document
			{
				this.setDocument(parentOrElementOrDocument);
				this.createElement();
			}
			else // is HTML element
			{
				this.setDocument(parentOrElementOrDocument.ownerDocument);
				this.setElement(parentOrElementOrDocument);
			}
		}

		this._stateClassName = null;
		this._layoutClassName = null;

		if (!this.getLayout())
			this.setLayout(Kekule.Widget.Layout.HORIZONTAL);
		//this.setDraggable(false);

		this._periodicalExecBind = this._periodicalExec.bind(this);

		//this.setBubbleEvent(false);  // disallow event bubble
		this.setBubbleEvent(true);
		this.setInheritBubbleUiEvents(true);
		this.stateChanged();

		/*
		if (Kekule.Widget.globalManager)
			Kekule.Widget.globalManager.notifyWidgetCreated(this);
		*/
		var gm = this.getGlobalManager();
		if (gm)
			gm.notifyWidgetCreated(this);
	},
	/** @private */
	initProperties: function()
	{
		this.defineProp('isDumb', {'dataType': DataType.BOOL, 'serializable': false,
			'scope': Class.PropertyScope.PUBLIC,
			'setter': function(value)
			{
				if (this.getIsDumb() != value)
				{
					this.setPropStoreFieldValue('isDumb', value);
					var elem = this.getElement();
					if (elem)
					{
						if (value)
							this.uninstallUiEventHandlers(elem);
						else
							this.installUiEventHandlers(elem);
					}
				}
			}
		});
		this.defineProp('bubbleUiEvents', {'dataType': DataType.BOOL, 'scope': Class.PropertyScope.PUBLIC});
		this.defineProp('inheritBubbleUiEvents', {'dataType': DataType.BOOL, 'scope': Class.PropertyScope.PUBLIC});
		this.defineProp('touchAction', {'dataType': DataType.STRING,  'scope': Class.PropertyScope.PUBLIC,
			'setter': function(value)
			{
				//var elem = this.getElement();
				var elem = this.getCoreElement();
				if (elem)
				{
					//elem.setAttribute('touch-action', value);  // for polyfill pep.js lib (PointerEvent)
					elem.style.touchAction = value;  // CSS touch-action
					if (value === 'none')
					{
						//console.log('add none handler', this.getClassName());
						// Add a dummy touchstart handler to prevent default action
						Kekule.X.Event.addListener(elem, 'touchstart', this._touchActionNoneTouchStartHandlerBind, {passive: false});
					}
					else
					{
						// remove the dummy touchstart handler to prevent default action
						Kekule.X.Event.removeListener(elem, 'touchstart', this._touchActionNoneTouchStartHandlerBind, {passive: false});
					}
				}
			}
		});
		this.defineProp('parent', {'dataType': 'Kekule.Widget.BaseWidget', 'serializable': false,
			'scope': Class.PropertyScope.PUBLISHED,
			'setter': function(value)
			{
				var old = this.getParent();
				if (old)  //  remove from old
					old._removeChild(this);
				if (value)  // append to new parent
					value._addChild(this);
				this.setPropStoreFieldValue('parent', value);
			}
		});
		this.defineProp('childWidgets', {'dataType': DataType.ARRAY, 'serializable': false, 'setter': null,
			'scope': Class.PropertyScope.PUBLIC,
			'getter': function()
			{
				var r = this.getPropStoreFieldValue('childWidgets');
				if (!r)
				{
					r = [];
					this.setPropStoreFieldValue('childWidgets', r);
				}
				return r;
			}
		});
		this.defineProp('document', {'dataType': DataType.OBJECT, 'serializable': false, 'scope': Class.PropertyScope.PUBLIC});
		this.defineProp('element', {'dataType': DataType.OBJECT, 'serializable': false,
			'scope': Class.PropertyScope.PUBLIC,
			'setter': function(value)
			{
				var old = this.getElement();
				if (value !== old)
				{
					this.setPropStoreFieldValue('element', value);
					this.elementChanged(value, old);
				}
			}
		});
		this.defineProp('observeElementAttribChanges', {'dataType': DataType.BOOL, //'scope': Class.PropertyScope.PUBLIC,
			'setter': function(value)
			{
				if (!!value !== !!this.getObserveElementAttribChanges())
				{
					this.setPropStoreFieldValue('observeElementAttribChanges', value);
					this.observeElementAttribChangesChanged(!!value);
				}
			}
		});

		this.defineElemAttribMappingProp('id', 'id');
		//this.defineElemAttribMappingProp('draggable', 'draggable');
		this.defineProp('draggable', {'dataType': DataType.BOOL, 'serializable': false,
			'scope': Class.PropertyScope.PUBLIC,
<<<<<<< HEAD
			'getter': function() { return Kekule.StrUtils.strToBool(this.getElement().getAttribute('draggable')); },
=======
			'getter': function() { return Kekule.StrUtils.strToBool(this.getElement().getAttribute('draggable') || ''); },
>>>>>>> af234665
			'setter': function(value) { this.getElement().setAttribute('draggable', value? 'true': 'false')}
		});
		this.defineProp('droppable', {'dataType': DataType.BOOL, //'serializable': false,
			'scope': Class.PropertyScope.PUBLIC
		});
		this.defineProp('droppableDataKinds', {'dataType': DataType.ARRAY,
			'scope': Class.PropertyScope.PUBLIC
		});
		this.defineProp('fileDroppable', {'dataType': DataType.ARRAY, 'serializable': false,
			'scope': Class.PropertyScope.PUBLIC,
			'getter': function() {
				if (!this.getDroppable())
					return false;
				var kinds = this.getDroppableDataKinds();
				return !kinds || (kinds && kinds.indexOf && kinds.indexOf('file') >= 0);
			},
			'setter': function(value) {
				if (value && !this.getDroppable())
					this.setDroppable(true);

				var kinds = this.getPropStoreFieldValue('droppableDataKinds');
				if (!kinds)
				{
					if (!value)
						this.setDroppableDataKinds(['string']);
				}
				else
				{
					var index = kinds.indexOf('file');
					if (!value && index >= 0)  // remove file from kinds
						kinds.splice(index, 1);
					else if (value && index < 0)  // add file to kinds
						kinds.push('file');
				}
			}
		});

		this.defineElemStyleMappingProp('width', 'width');
		this.defineElemStyleMappingProp('height', 'height');

		this.defineProp('offsetParent', {'dataType': DataType.OBJECT, 'serializable': false,
			'scope': Class.PropertyScope.PUBLIC,
			'getter': function() { return this.getElement().offsetParent; },
			'setter': null
		});
		this.defineProp('offsetLeft', {'dataType': DataType.INT, 'serializable': false,
			'getter': function() { return this.getElement().offsetLeft; },
			'setter': null
		});
		this.defineProp('offsetTop', {'dataType': DataType.INT, 'serializable': false,
			'getter': function() { return this.getElement().offsetTop; },
			'setter': null
		});
		this.defineProp('offsetWidth', {'dataType': DataType.INT, 'serializable': false,
			'getter': function() { return this.getElement().offsetWidth; },
			'setter': null
		});
		this.defineProp('offsetHeight', {'dataType': DataType.INT, 'serializable': false,
			'getter': function() { return this.getElement().offsetHeight; },
			'setter': null
		});

		this.defineProp('innerHTML', {'dataType': DataType.STRING, 'serializable': false,
			'scope': Class.PropertyScope.PUBLIC,  // this prop value usually should not be shown in objInspector to avoid modification of essential HTML structure
			'getter': function() { return this.getElement().innerHTML; },
			'setter': function(value) { this.getElement().innerHTML = value; }
		});
		this.defineProp('style', {'dataType': DataType.OBJECT, 'serializable': false,
			'scope': Class.PropertyScope.PUBLIC,
			'getter': function() { return this.getElement().style; },
			'setter': null
		});
		this.defineProp('cssText', {'dataType': DataType.STRING, 'serializable': false,
			'scope': Class.PropertyScope.PUBLIC,
			'getter': function() { return this.getElement().style.cssText; },
			'setter': function(value)
			{
				this.getElement().style.cssText = value;
			}
		});
		this.defineProp('htmlClassName', {'dataType': DataType.STRING, 'serializable': false,
			'scope': Class.PropertyScope.PUBLIC,
			'getter': function() { return this.getElement().className; },
			'setter': function(value) { this.getElement().className = value; }
		});
		this.defineProp('customHtmlClassName', {'dataType': DataType.STRING,
			'scope': Class.PropertyScope.PUBLIC,
			'setter': function(value)
			{
				var elem = this.getElement();
				var old = this.getCustomHtmlClassName();
				if (elem && (old !== value))
				{
					if (old)
						EU.removeClass(elem, old);
					if (value)
						EU.addClass(elem, value);
					this.setPropStoreFieldValue('customHtmlClassName', value);
				}
			}
		});
		/*
		this.defineProp('outlookStyleClassNames', {'dataType': DataType.ARRAY, 'serializable': false,
			'setter': function(value)
			{
				var old = this.getOutlookStyleClassNames();
				if (old)
					this.removeClassName(old);
				this.addClassName(value);
				this.setPropStoreFieldValue('outlookStyleClassNames', value);
			}
		});
		*/

		this.defineProp('visible', {'dataType': DataType.BOOL, 'serializable': false,
			'getter': function()
			{
				return Kekule.StyleUtils.isVisible(this.getElement());
			},
			'setter': function(value, byPassShowStateChange)
			{
				Kekule.StyleUtils.setVisibility(this.getElement(), value);
				if (!byPassShowStateChange)
					this.widgetShowStateChanged(this.isShown());
			}
		});
		this.defineProp('displayed', {'dataType': DataType.BOOL, 'serializable': false,
			'getter': function()
			{
				return Kekule.StyleUtils.isDisplayed(this.getElement());
			},
			'setter': function(value, byPassShowStateChange)
			{
				//console.log('set displayed', value, byPassShowStateChange);
				Kekule.StyleUtils.setDisplay(this.getElement(), value);
				if (!byPassShowStateChange)
					this.widgetShowStateChanged(this.isShown());
			}
		});

		// stores show/hide information
		this.defineProp('showHideType', {'dataType': DataType.INT, 'serializable': false, 'scope': Class.PropertyScope.PRIVATE});  // private
		this.defineProp('showHideCaller', {'dataType': 'Kekule.Widget.BaseWidget', 'serializable': false, 'scope': Class.PropertyScope.PRIVATE});  // private
		this.defineProp('showHideCallerPageRect', {'dataType': DataType.HASH, 'serializable': false, 'scope': Class.PropertyScope.PRIVATE});  // private

		this.defineProp('finalizeAfterHiding', {'dataType': DataType.BOOL, 'scope': Class.PropertyScope.PUBLIC});

		this.defineProp('layout', {'dataType': DataType.INT,
			'setter': function(value)
			{
				if (this.getPropStoreFieldValue('layout') !== value)
				{
					this.setPropStoreFieldValue('layout', value);
					this.layoutChanged();
				}
			}
		});

		this.defineProp('useCornerDecoration', {'dataType': DataType.BOOL,
			'setter': function(value)
			{
				this.setPropStoreFieldValue('useCornerDecoration', value);
				if (!value)
				{
					//console.log('setNonROund');
					this.removeClassName(CNS.CORNER_ALL);
				}
				else
				{
					//console.log('setROund');
					this.addClassName(CNS.CORNER_ALL);
				}
			}
		});
		this.defineProp('useNormalBackground', {'dataType': DataType.BOOL,
			'setter': function(value)
			{
				this.setPropStoreFieldValue('useNormalBackground', value);
				if (!value)
				{
					this.removeClassName(CNS.NORMAL_BACKGROUND);
				}
				else
				{
					this.addClassName(CNS.NORMAL_BACKGROUND);
				}
			}
		});
		this.defineProp('showText', {'dataType': DataType.BOOL,
			'setter': function(value)
			{
				this.setPropStoreFieldValue('showText', value);
				//this._elemTextPart.style.display = value? '': 'none';
				if (value)
				{
					this.removeClassName(CNS.HIDE_TEXT);
					this.addClassName(CNS.SHOW_TEXT);
				}
				else
				{
					this.addClassName(CNS.HIDE_TEXT);
					this.removeClassName(CNS.SHOW_TEXT);
				}
			}
		});
		this.defineProp('showGlyph', {'dataType': DataType.BOOL,
			'setter': function(value)
			{
				this.setPropStoreFieldValue('showGlyph', value);
				if (value)
				{
					this.removeClassName(CNS.HIDE_GLYPH);
					this.addClassName(CNS.SHOW_GLYPH);
				}
				else
				{
					this.addClassName(CNS.HIDE_GLYPH);
					this.removeClassName(CNS.SHOW_GLYPH);
				}
			}
		});

		this.defineProp('allowTextWrap', {'dataType': DataType.BOOL, 'serialzable': false,
			'setter': function(value)
			{
				if (value)
					this.removeClassName(CNS.TEXT_NO_WRAP);
				else
					this.addClassName(CNS.TEXT_NO_WRAP);
			}
		});

		this.defineProp('selfEnabled', {'dataType': DataType.BOOL, 'scope': Class.PropertyScope.PRIVATE});  // private properties
		this.defineProp('inheritEnabled', {'dataType': DataType.BOOL,
			'setter': function(value)
			{
				this.setPropStoreFieldValue('inheritEnabled', value);
				this.stateChanged();
			}
		});
		this.defineProp('enabled', {'dataType': DataType.BOOL, 'serializable': false,
			'getter': function()
			{
				var result = this.getPropStoreFieldValue('selfEnabled');
				if (this.getInheritEnabled())
				{
					var p = this.getParent();
					if (p)
						result = result && p.getEnabled();
				}
				return result;
			},
			'setter': function(value)
			{
				//this.getCoreElement().disabled = !value;
				//console.log('set disabled: ' + this.getClassName() + ' ' + !value);
				var elem = this.getElement();
				if (!value)
					elem.setAttribute('disabled', 'true');
				else
					elem.removeAttribute('disabled');
				var elem = this.getCoreElement();
				if (elem != this.getElement())
				{
					if (!value)
						elem.setAttribute('disabled', 'true');
					else
						elem.removeAttribute('disabled');
				}
				this.setPropStoreFieldValue('selfEnabled', value);
				this.stateChanged();
			}
		});

		this.defineProp('selfStatic', {'dataType': DataType.BOOL, 'scope': Class.PropertyScope.PRIVATE});  // private properties
		this.defineProp('inheritStatic', {'dataType': DataType.BOOL,
			'setter': function(value)
			{
				this.setPropStoreFieldValue('inheritStatic', value);
				this.stateChanged();
			}
		});
		this.defineProp('static', {'dataType': DataType.BOOL, 'serializable': false,
			'getter': function()
			{
				var result = this.getPropStoreFieldValue('selfStatic');
				if (this.getInheritStatic())
				{
					var p = this.getParent();
					if (p)
						result = result || p.getStatic();
				}
				return result;
			},
			'setter': function(value)
			{
				this.setPropStoreFieldValue('selfStatic', value);
				this.stateChanged();
			}
		});

		this.defineProp('inheritState', {'dataType': DataType.BOOL,
			'setter': function(value)
			{
				this.setPropStoreFieldValue('inheritState', value);
				this.stateChanged();
			}
		});
		this.defineProp('state', {'dataType': DataType.INT, 'serializable': false,
			'scope': Class.PropertyScope.PUBLIC,
			'setter': null,
			'getter': function()
			{
				var result;
				if (this.getInheritState())
				{
					var p = this.getParent();
					if (p)
						result = p.getState();
				}
				else
				{
					if (!this.getEnabled())
						result = WS.DISABLED;
					else
						result =
						//(!this.getEnabled())? WS.DISABLED:
							this.getIsActive()? WS.ACTIVE:
								this.getIsHover()? WS.HOVER:
									this.getIsFocused()? WS.FOCUSED:
										WS.NORMAL;
				}

				return result;
			}
		});

		//this.defineElemStyleMappingProp('cursor', 'cursor');
		this.defineProp('cursor', {
			'dataType': DataType.VARIANT,
			'serializable': false,
			'getter': function() { return this.getStyleProperty('cursor'); },
			'setter': function(value) {
				if (DataType.isArrayValue(value))  // try each cursor keywords
					Kekule.StyleUtils.setCursor(this.getElement(), value);
				else  // normal string value
					this.setStyleProperty('cursor', value);
			}
		});

		this.defineProp('isHover', {'dataType': DataType.BOOL, 'serializable': false,
			'scope': Class.PropertyScope.PUBLIC,
			'setter': function(value)
			{
				this.setPropStoreFieldValue('isHover', value);
				// if not hover, the active state should also be turned off
				if (!value && !this.isCaptureMouse())
					this.setPropStoreFieldValue('isActive', false);
				this.stateChanged();
			}
		});
		this.defineProp('isActive', {'dataType': DataType.BOOL, 'serializable': false,
			'scope': Class.PropertyScope.PUBLIC,
			'setter': function(value)
			{
				this.setPropStoreFieldValue('isActive', value);

				if (value)  // active widget should always be focused
				{
					this.focus();
				}
				var m = this.getGlobalManager();
				if (m)
					m.notifyWidgetActiveChanged(this, value);
				this.stateChanged();
			}
		});
		this.defineProp('isFocused', {'dataType': DataType.BOOL, 'serializable': false,
			'scope': Class.PropertyScope.PUBLIC,
			'getter': function()
			{
				var doc = this.getDocument();
				var elem = this.getCoreElement();
				if (doc && elem && doc.activeElement)
					return (doc.activeElement === elem);
			},
			'setter': function(value)
			{
				this.setPropStoreFieldValue('isFocused', value);
				var m = this.getGlobalManager();
				if (m)
					m.notifyWidgetFocusChanged(this, value);
				var elem = this.getCoreElement();
				if (elem)
				{
					// TODO: currently restrict focus element to form controls, avoid normal element IE focused on auto scrolling to top-left
					if (elem.focus && value && Kekule.HtmlElementUtils.isFormCtrlElement(elem))
						elem.focus();
					if (elem.blur && (!value))
						elem.blur();
				}
				this.stateChanged();
			}
		});

		this.defineProp('minDimension', {'dataType': DataType.HASH});
		this.defineProp('enableDimensionTransform', {'dataType': DataType.BOOL});

		this.defineProp('autoResizeConstraints', {'dataType': DataType.HASH,
			'setter': function(value){
				this.setPropStoreFieldValue('autoResizeConstraints', value);
				var gm = this.getGlobalManager() || Kekule.Widget.globalManager;
				if (value)
				{
					this.autoResizeToClient();
					gm.registerAutoResizeWidget(this);
				}
				else
					gm.unregisterAutoResizeWidget(this);
			}
		});

		this.defineProp('autoAdjustSizeOnPopup', {'dataType': DataType.BOOL, 'scope': Class.PropertyScope.PUBLIC});
		this.defineProp('isDialog', {'dataType': DataType.BOOL, 'scope': Class.PropertyScope.PUBLIC});
		this.defineProp('isPopup', {'dataType': DataType.BOOL, 'scope': Class.PropertyScope.PUBLIC});
		this.defineProp('popupCaller', {'dataType': DataType.BOOL, 'scope': Class.PropertyScope.PRIVATE}); // private, record who calls this popup

		this.defineProp('modalInfo', {'dataType': DataType.HASH, 'scope': Class.PropertyScope.PUBLIC});  // for dialog only

		this.defineProp('enablePeriodicalExec', {'dataType': DataType.BOOL});
		this.defineProp('periodicalExecDelay', {'dataType': DataType.INT});
		this.defineProp('periodicalExecInterval', {'dataType': DataType.INT});

		this.defineElemAttribMappingProp('hint', 'title');

		this.defineProp('action', {'dataType': 'Kekule.Action', 'serializable': false,
			'setter': function(value)
			{
				var old = this.getAction();
				if (old !== value)
				{
					if (old && old.unlinkWidget)
					{
						old.unlinkWidget(this);
						this.unlinkAction(old);
					}
					this.setPropStoreFieldValue('action', value);
					if (value && value.linkWidget)
					{
						value.linkWidget(this);
						this.linkAction(value);
					}
				}
			}
		});

		this.defineProp('iaControllerMap', {'dataType': DataType.OBJECT, 'serializable': false, 'setter': null,
			'scope': Class.PropertyScope.PUBLIC,
			'getter': function()
			{
				var result = this.getPropStoreFieldValue('iaControllerMap');
				if (!result)
				{
					result = new Kekule.HashEx();
					this.setPropStoreFieldValue('iaControllerMap', result);
				}
				return result;
			}
		});

		this.defineProp('defIaControllerId', {'dataType': DataType.STRING, 'serializable': false, 'scope': Class.PropertyScope.PUBLIC});
		this.defineProp('defIaController', {'dataType': DataType.STRING, 'serializable': false,
			'scope': Class.PropertyScope.PUBLIC,
			'setter': null,
			'getter': function() { return this.getIaControllerMap().get(this.getDefIaControllerId()); } });
		this.defineProp('activeIaControllerId', {'dataType': DataType.STRING, 'serializable': false, 'scope': Class.PropertyScope.PUBLIC,
			'setter': function(value)
			{
				if (value !== this.getActiveIaControllerId())
				{
					this.setPropStoreFieldValue('activeIaControllerId', value);
					var currController = this.getActiveIaController();
					if (currController && currController.activated)  // call some init method of controller
					{
						currController.activated(this);
					}
				}
			}
		});
		this.defineProp('activeIaController', {'dataType': DataType.OBJECT, 'serializable': false,
			'scope': Class.PropertyScope.PUBLIC,
			'setter': null,
			'getter': function() { return this.getIaControllerMap().get(this.getActiveIaControllerId()); }});

		this.defineProp('observingGestureEvents', {'dataType': DataType.ARRAY, 'serializable': false,
					'scope': Class.PropertyScope.PUBLIC,
					'setter': null
		});
	},

	/** @private */
	doFinalize: function($super)
	{
		this.setAction(null);
		this.setParent(null);
		this.releaseChildWidgets();
		var elem = this.getElement();
		this.setElement(null);
		this.destroyElement(elem);

		if (this.getGlobalManager())
			this.getGlobalManager().notifyWidgetFinalized(this);

		$super();
	},

	/** @ignore */
	initPropValues: function($super)
	{
		$super();
		this.setEnableObjectChangeEvent(true);
	},

	/** @ignore */
	invokeEvent: function($super, eventName, event)
	{
		if (!event)
			event = {};
		// add a 'widget' param
		if (!event.widget)
			event.widget = this;
		$super(eventName, event);
		// notify global manager when a widget event occurs
		var m = this.getGlobalManager();  // Kekule.Widget.globalManager;
		if (m)
		{
			m.notifyWidgetEventFired(this, eventName, event);
		}
	},

	/**
	 * Returns global widget manager in current document.
	 * @returns {Object}
	 */
	getGlobalManager: function()
	{
		//return Kekule.Widget.globalManager;
		var doc = this.getDocument();
		var win = doc && Kekule.DocumentUtils.getDefaultView(doc);
		var kekuleRoot = win && win.Kekule;
		if (!kekuleRoot)
			kekuleRoot = Kekule;
		return kekuleRoot.Widget.globalManager;
	},

	/**
	 * Returns core element of widget.
	 * Usually core element is the element widget binded to, but in some
	 * cases, core element may be a child of widget element. Descendants
	 * can override this method to reflect that situation.
	 * @returns {HTMLElement}
	 */
	getCoreElement: function()
	{
		return this.getElement();
	},
	/**
	 * Returns the element that be used as root to insert child widgets.
	 * Descendants can override this method to reflect that situation.
	 * @returns {HTMLElement}
	 */
	getChildrenHolderElement: function()
	{
		return this.getCoreElement();
	},
	/**
	 * Whether the text content inside widget element can be user selected.
	 * Most widget (like tree, button) should return false, but form controls (like textbox) should return true.
	 * Descendants may override this method.
	 * @returns {Bool}
	 */
	getTextSelectable: function()
	{
		return false;
	},
	/**
	 * Returns whether a placeholder widget can be bind to element to represent this widget.
	 * This method is used when auto-launching widget on HTML element. Descendants can override this method.
	 * @param {HTMLElement} elem
	 * @returns {Bool}
	 */
	canUsePlaceHolderOnElem: function(elem)
	{
		return false;
	},

	/** @private */
	doPropChanged: function(propName, newValue)
	{
		if ((propName === 'width') || (propName === 'height'))
		{
			this.resized();
		}
	},

	/** @private */
	getActualBubbleUiEvents: function()
	{
		var parent = this.getParent();
		if (this.getBubbleUiEvents())
			return true
		else if (this.getInheritBubbleUiEvents() && parent && parent.getActualBubbleUiEvents)
			return parent.getActualBubbleUiEvents();
		else
			false;
	},

	/*
	 * Report an exception (error/warning and so on) occurs related to widget.
	 * @param {Variant} e Error object or message.
	 */
	/*
	reportException: function(e)
	{
		if (!this.doReportException(e))
			Kekule.error(e);
	},
	*/
	/*
	 * Do actual job of reportError. If error is handled (and should not raise to browser),
	 * this method should return true. Descendant can override this method.
	 * @param {Variant} e Error object or message.
	 */
	/*
	doReportException: function(e)
	{
		return false;
	},
	*/

	/** @private */
	releaseChildWidgets: function()
	{
		var children = this.getChildWidgets();
		for (var i = children.length - 1; i >= 0; --i)
			children[i].finalize();
	},

	/**
	 * Create a property that read/write attribute of HTML element.
	 * @param {String} propName
	 * @param {String} elemAttribName Attribute name of HTML element.
	 * @param {Hash} options Options to define property. If not set, default option will be used.
	 * @return {Object} Property info object added to property list.
	 */
	defineElemAttribMappingProp: function(propName, elemAttribName, options)
	{
		var ops = Object.extend({
			'dataType': DataType.STRING,
			'serializable': false,
			'getter': function() { return this.getElement() && this.getElement().getAttribute(elemAttribName); },
			'setter': function(value) { this.getElement() && this.getElement().setAttribute(elemAttribName, value); }
		}, options || {});
		return this.defineProp(propName, ops);
	},
	/**
	 * Create a property that read/write style property of HTML element.
	 * @param {String} propName
	 * @param {String} stylePropName Property name of element.style.
	 * @param {Hash} options Options to define property. If not set, default option will be used.
	 * @return {Object} Property info object added to property list.
	 */
	defineElemStyleMappingProp: function(propName, stylePropName, options)
	{
		var ops = Object.extend({
			'dataType': DataType.STRING,
			'serializable': false,
			'getter': function() { return this.getStyleProperty(stylePropName); },
			'setter': function(value) { this.setStyleProperty(stylePropName, value); }
		}, options || {});
		return this.defineProp(propName, ops);
	},


	/** @private */
	getHigherLevelObj: function()
	{
		return this.getParent();
	},

	/**
	 * Called when action property is set.
	 * Widget should set it's outlook property (text/hint and so on) according to action here.
	 * Descendants can override this method to do their own job.
	 * @private
	 */
	linkAction: function(action)
	{
		/*
		var text = action.getText();
		var hint = action.getHint();
		if (hint)
			this.setHint(hint);
		this.setEnabled(action.getEnabled());
		this.setDisplayed(action.getDisplayed());
		this.setVisible(action.getVisible());
		*/
		// do nothing here
	},
	/**
	 * Called when action property is set to null
	 * @private
	 */
	unlinkAction: function(action)
	{
		// do nothing here
	},

	/**
	 * Returns child action class associated with name for this widget.
	 * @param {String} actionName
	 * @param {Bool} checkSupClasses When true, if action is not found in current widget class, super classes will also be checked.
	 * @returns {Class}
	 */
	getChildActionClass: function(actionName, checkSupClasses)
	{
		var result = Kekule.ActionManager.getActionClassOfName(actionName, this, checkSupClasses);
		return result;
	},

	/**
	 * Apply style resource to self or an element.
	 * @param {Variant} resOrName An instance of {@link Kekule.Widget.StyleResource} or resource name.
	 * @param {HTMLElement} element If not set, style will be set to widget element.
	 */
	linkStyleResource: function(resOrName, element)
	{
		var res = (resOrName instanceof Kekule.Widget.StyleResource)? resOrName: Kekule.Widget.StyleResourceManager.getResource(resOrName);
		if (res)
		{
			res.linkTo(element || this);
		}
		return this;
	},
	/**
	 * Remove style resource from self or an element.
	 * @param {Variant} resOrName An instance of {@link Kekule.Widget.StyleResource} or resource name.
	 * @param {HTMLElement} element If not set, style will be removed from widget element.
	 */
	unlinkStyleResource: function(resOrName, element)
	{
		var res = (resOrName instanceof Kekule.Widget.StyleResource)? resOrName: Kekule.Widget.StyleResourceManager.getResource(resOrName);
		if (res)
			res.unlinkFrom(element || this);
		return this;
	},

	/**
	 * Get CSS property value or a style resource linked to element.
	 * @param {String} cssPropName CSS property name in JavaScript form.
	 * @param {HTMLElement} element If not set, widget element will be used.
	 * @returns {Variant} A instance of {@link Kekule.Widget.StyleResource} or simply a CSS value.
	 */
	getStyleProperty: function(cssPropName, element)
	{
		var elem = element || this.getElement();
		var styleRes = elem[this.STYLE_RES_FIELD];
		if (!styleRes || !styleRes[cssPropName])
			return elem.style[cssPropName];
		else
			return styleRes[cssPropName];
	},
	/**
	 * Set CSS property value to widget or another element.
	 * @param {String} cssPropName CSS property name in JavaScript form.
	 * @param {Variant} value A simple css value or an instance of {@link Kekule.Widget.StyleResource}
	 *   or a style resource name.
	 * @param {HTMLElement} element If not set, style will be set to widget element.
	 * UNFINISHED yet
	 */
	setStyleProperty: function(cssPropName, value, element)
	{
		var elem = element || this.getElement();
		if (elem)
		{
			var res;
			if (value instanceof Kekule.Widget.StyleResource)
			{
				res = value;
			}
			else if ((DataType.getType(value) === DataType.STRING) && (value.startsWith(Kekule.Widget.StyleResourceNames.PREFIX)))
			{
				res = Kekule.Widget.StyleResourceManager.getResource(value);
			}

			if (res)  // style resource
			{
				var styleRes = elem[this.STYLE_RES_FIELD];
				if (!styleRes)
				{
					styleRes = {};
					elem[this.STYLE_RES_FIELD] = styleRes;
				}
				var old = styleRes[cssPropName];
				if (old)  // already has old value
				{
					this.unlinkStyleResource(old, elem);
				}
				if (res)
				{
					this.linkStyleResource(res, elem);
				}
				styleRes[cssPropName] = res;
			}
			else  // simple value
			{
				elem.style[cssPropName] = value;
				var styleRes = elem[this.STYLE_RES_FIELD];
				if (styleRes && styleRes[cssPropName])
				{
					this.unlinkStyleResource(styleRes[cssPropName], elem);
				}
			}
		}
	},
	/**
	 * Clear CSS property to widget or another element.
	 * @param {String} cssPropName CSS property name in JavaScript form.
	 * @param {HTMLElement} element If not set, style will be set to widget element.
	 */
	removeStyleProperty: function(cssPropName, value, element)
	{
		var elem = element || this.getElement();
		Kekule.StyleUtils.removeStyleProperty(elem.style, cssPropName);
	},

	/**
	 * Add a child widget.
	 * User should not call this method directly, instead, child.setParent should be used.
	 * @param {Kekule.Widget.BaseWidget} child
	 * @private
	 */
	_addChild: function(child)
	{
		if (!child)
			return;
		var ws = this.getChildWidgets();
		if (ws.indexOf(child) < 0)
		{
			ws.push(child);
			/*
			// append to element
			var parentElem = this.getChildrenHolderElement();
			child.appendToElem(parentElem);
			*/
			this.childWidgetAdded(child);
			this.childrenModified();
		}
	},
	/**
	 * Insert a child widget before refChild.
	 * @param {Kekule.Widget.BaseWidget} child
	 * @param {Kekule.Widget.BaseWidget} refChild
	 * @private
	 */
	_insertChild: function(child, refChild)
	{
		if (!child)
			return;
		var ws = this.getChildWidgets();
		var refIndex = refChild? ws.indexOf(refChild): ws.length;

		if (ws.indexOf(child) >= 0)  // already in, adjust pos
		{
			if (refIndex >= 0)
				this._moveChild(child, refIndex);
		}
		else  // new one
		{
			if (refIndex < 0)
				refIndex = ws.length;
			ws.splice(refIndex, 0, child);
			/*
			var refWidget = ws[refIndex];
			var refElem = refWidget? refWidget.getElement(): null;
			this.getChildrenHolderElement().insertBefore(child.getElement(), refElem);
			*/
			this.childWidgetAdded(child);
			this.childrenModified();
		}
	},
	/**
	 * Remove a child widget.
	 * User should not call this method directly, instead, child.setParent(null) should be used.
	 * @param {Kekule.Widget.BaseWidget} child
	 * @private
	 */
	_removeChild: function(child)
	{
		if (!child)
			return;
		var ws = this.getChildWidgets();
		var index = ws.indexOf(child);
		if (index >= 0)
		{
			ws.splice(index, 1);
			// remove from element if possible
			var parentElem = this.getChildrenHolderElement();
			var childElem = child.getElement();
			if (childElem && Kekule.DomUtils.isDescendantOf(childElem, parentElem))
			{
				childElem.parentNode.removeChild(childElem);
			}
			this.childWidgetRemoved(child);
			this.childrenModified();
		}
		//Kekule.ArrayUtils.remove(this.getChildWidgets(), child);
	},
	/**
	 * Move existed child to an new position of child widget array.
	 * @param {Kekule.Widget.BaseWidget} child
	 * @param {Int} newIndex
	 * @private
	 */
	_moveChild: function(child, newIndex)
	{
		if (!child)
			return;
		if (Kekule.ArrayUtils.changeItemIndex(this.getChildWidgets(), child, newIndex))
		{
			/*
			// change index of element
			var parentElem = this.getChildrenHolderElement();
			var refWidget = this.getChildWidgets()[newIndex + 1];
			var refElem = refWidget? refWidget.getElement(): null;
			parentElem.insertBefore(child.getElement(), refElem);
			*/
			this.childWidgetMoved(child, newIndex);
			this.childrenModified();
		}
	},

	/**
	 * Called when child widget array has some modification (child added, removed or moved).
	 * @private
	 */
	childrenModified: function()
	{
		// do nothing here
	},

	/**
	 * This method will be called after widget is added to childWidgets array.
	 * @param {Kekule.Widget.BaseWidget} widget
	 * @private
	 */
	childWidgetAdded: function(widget)
	{
		// do nothing here
		//console.log('widget added', this.getClassName(), widget.getClassName());
	},
	/**
	 * This method will be called after widget is removed from childWidgets array.
	 * @param {Kekule.Widget.BaseWidget} widget
	 * @private
	 */
	childWidgetRemoved: function(widget)
	{
		// do nothing here
	},
	/**
	 * This method will be called after widget position is moved in childWidgets array.
	 * @param {Kekule.Widget.BaseWidget} widget
	 * @param {Int} newIndex
	 * @private
	 */
	childWidgetMoved: function(widget, newIndex)
	{
		// do nothing here
	},

	/**
	 * Returns index of child widget. If widget is not a child, -1 will be returned.
	 * @param {Kekule.Widget.BaseWidget} widget
	 * @returns {Int}
	 */
	indexOfChild: function(widget)
	{
		return this.getChildWidgets().indexOf(widget);
	},
	/**
	 * Check if widget is a child of current widget.
	 * @param {Kekule.Widget.BaseWidget} widget
	 * @returns {Bool}
	 */
	hasChild: function(widget)
	{
		var index = this.indexOfChild(widget);
		//console.log('Child index: ', index, this.getChildWidgets());
		return (index >= 0);
	},
	/**
	 * Returns child widget at index
	 * @param {Int} index
	 * @return {Kekule.Widget.BaseWidget}
	 */
	getChildAtIndex: function(index)
	{
		return this.getChildWidgets()[index];
	},

	/**
	 * Returns previous sibling widget under the same parent widget.
	 */
	getPrevSibling: function()
	{
		var parent = this.getParent();
		if (parent)
		{
			var index = parent.indexOfChild(this);
			return this.getChildAtIndex(--index);
		}
		else
			return null;
	},
	/**
	 * Returns next sibling widget under the same parent widget.
	 */
	getNextSibling: function()
	{
		var parent = this.getParent();
		if (parent)
		{
			var index = parent.indexOfChild(this);
			return this.getChildAtIndex(++index);
		}
		else
			return null;
	},

	/** @private */
	_haltPrevShowHideProcess: function()
	{
		if (Kekule.Widget.showHideManager)
		{
			if (this.__$showHideTransInfo)  // has prev transition not finished yet
			{
				this.__$showHideTransInfo.halt();
			}
		}
	},

	/** @private */
	_setEnableShowHideEvents: function(enabled)
	{
		this._enableShowHideEvents = enabled;
	},

	/**
	 * Make widget visible.
	 * @param {Kekule.Widget.BaseWidget} caller Who calls the show method and make this widget visible.
	 * @param {Func} callback This callback function will be called when the widget is totally shown.
	 * @param {Int} showType, value from {@link Kekule.Widget.ShowHideType}.
	 * @param {Hash} extraOptions Extra transition options.
	 *   It may contains a field "instantly". If this field is set to true, the showing process will be executed without transition.
	 */
	show: function(caller, callback, showType, extraOptions)
	{
		if (!this.getElement())
			return;
		if (this.__$isShowing)  // avoid duplicate execute
		{
			return;
		}

		this._haltPrevShowHideProcess();

		//console.log('call show', this.getClassName());
		/*
		var self = this;
		var showProc = function()
		{
			self.doShow(caller, callback, showType);
		}
		setTimeout(showProc, 0);
		*/

		this.doShow(caller, callback, showType, extraOptions);

		return this;
	},
	/** @private */
	doShow: function(caller, callback, showType, extraOptions)
	{
		//console.log('do show', this.getClassName());
		this.__$isShowing = true;
		//this.__$isHiding = false;
		var self = this;
		var done = function()
		{
			//self.__$isShowHiding = false;
			self.__$showHideTransInfo = null;
			//console.log('show done', self.__$isShowHiding);
			self.widgetShowStateDone(true);
			self.__$isShowing = false;
			//self.__$isHiding = false;
			if (callback)
				callback();
		};


		this.setShowHideType(showType);

		if (Kekule.ObjUtils.notUnset(showType))
		{
			this.setIsPopup((showType === Kekule.Widget.ShowHideType.DROPDOWN)
			|| (showType === Kekule.Widget.ShowHideType.POPUP));

			if (showType === Kekule.Widget.ShowHideType.DIALOG)
			{
				this.setIsDialog(true);
				showType = Kekule.Widget.ShowHideType.POPUP;
			}
			else
				this.setIsDialog(false);
		}

		this.widgetShowStateBeforeChanging(true);
		var gm = this.getGlobalManager();

		if (showType === Kekule.Widget.ShowHideType.DROPDOWN || showType === Kekule.Widget.ShowHideType.POPUP)  // prepare
		{
			gm.preparePopupWidget(this, caller, showType);
		}

		//console.log('show', this.getClassName(), this.getElement(), this.getElement().parentNode);

		if (Kekule.Widget.showHideManager && !(extraOptions && extraOptions.instantly))
		{
			/*
			 if (this.__$showHideTransInfo)  // has prev transition not finished yet
			 {
			 this.__$showHideTransInfo.halt();
			 }
			 */
			//if (!this.__$isShowHiding)  // avoid call show in show transition process
			if (!this.__$showHideTransInfo)
			{
				//console.log('show', this.__$isShowHiding);
				//this.__$isShowHiding = true;
				this.__$showHideTransInfo = Kekule.Widget.showHideManager.show(this, caller, done, showType, extraOptions);
			}
		}
		else
		{
			// here call setDisplayed and setVisible with second param, avoid call widgetShowStateChanged multiple times
			this.setDisplayed(true, true);
			this.setVisible(true, true);
			done();
		}

		//this.setShowHideType(showType);
		this.setShowHideCaller(caller);
		if (caller)  // also save the page rect of caller, avoid caller to be hidden afterward
		{
			//this.setShowHideCallerPageRect(EU.getElemPageRect((caller.getElement && caller.getElement()) || caller));
			this.setShowHideCallerPageRect(EU.getElemBoundingClientRect((caller.getElement && caller.getElement()) || caller));
		}

		this.widgetShowStateChanged(true);
	},
	/**
	 * Show widget then hide it after a period of time.
	 * @param {Int} time In milliseconds.
	 * @param {Kekule.Widget.BaseWidget} caller Who calls the show method and make this widget visible.
	 * @param {Func} callback This callback function will be called when the widget is totally shown.
	 * @param {Int} showType, value from {@link Kekule.Widget.ShowHideType}.
	 */
	flash: function(time, caller, callback, showType)
	{
		var self = this;
		var done = function()
		{
			if (callback)
				callback();
			setTimeout(self.hide.bind(self), time);
		};
		this.show(caller, done, showType);
		return this;
	},
	/**
	 * Hide widget.
	 * @param {Kekule.Widget.BaseWidget} caller Who calls the hide method and make this widget invisible.
	 * @param {Func} callback This callback function will be called when the widget is totally hidden.
	 * @param {Int} hideType, value from {@link Kekule.Widget.ShowHideType}.
	 * @param {Hash} extraOptions Extra transition options.
	 *   It may contains two special fields. One is "instantly". If this field is set to true, the showing process will be executed without transition.
	 *   The other is "useVisible", if true, when hiding the widget, visible property will be setted to false, otherwise the displayed property will be setted to false.
	 */
	hide: function(caller, callback, hideType, extraOptions)
	{
		if (!this.getElement())
			return;
		if (this.__$isHiding)  // avoid duplicate execute
			return;
		this.__$isHiding = true;
		//this.__$isShowing = false;
		if (!caller)
		{
			caller = this.getShowHideCaller();
		}
		if (!hideType)
			hideType = this.getShowHideType();

		this._haltPrevShowHideProcess();

		//console.log('call hide', this.getClassName());

		/*
		var self = this;
		var hideProc = function()
		{
			self.doHide(caller, callback, hideType, useVisible);
		};
		setTimeout(hideProc, 0);
		*/
		this.doHide(caller, callback, hideType, extraOptions);

		return this;
	},
	/** @private */
	doHide: function(caller, callback, hideType, extraOptions)
	{
		var hideOptions = Object.extend({'callerPageRect': this.getShowHideCallerPageRect()}, extraOptions);
		var useVisible = hideOptions.useVisible;
		var self = this;
		var finalizeAfterHiding = this.getFinalizeAfterHiding();
		var done = function()
		{
			//console.log('do Hide', self.getClassName());
			//self.__$isShowHiding = false;
			self.__$showHideTransInfo = null;
			self.widgetShowStateDone(false);

			var gm = self.getGlobalManager();
			if (hideType === Kekule.Widget.ShowHideType.DROPDOWN || hideType === Kekule.Widget.ShowHideType.POPUP)  // unprepare
			{
				//console.log('unprepare');
				//Kekule.Widget.globalManager.unpreparePopupWidget(self);
				gm.unpreparePopupWidget(self);
			}
			self.__$isHiding = false;
			//self.__$isShowing = false;

			if (callback)
				callback();

			if (finalizeAfterHiding)
				self.finalize();
		};

		this.widgetShowStateBeforeChanging(false);

		if (Kekule.Widget.showHideManager && !hideOptions.instantly)
		{
			if (this.__$showHideTransInfo)
				this.__$showHideTransInfo.halt();
			//if (!this.__$isShowHiding)  // avoid call hide() in hide transition process
			if (!this.__$showHideTransInfo)
			{
				//console.log('hide', this.__$isShowHiding);
				//this.__$isShowHiding = true;
				//console.log('Hide by manager');

				this.__$showHideTransInfo = Kekule.Widget.showHideManager.hide(this, caller, done, hideType,
					false, hideOptions);
			}
		}
		else
		{
			if (useVisible)
				this.setVisible(false, true);
			else
				this.setDisplayed(false, true);
			done();
		}
		this.widgetShowStateChanged(false);
	},

	/*
	 * Popup the widget.
	 * @param {Kekule.Widget.BaseWidget} caller Who calls the show method and make this widget visible.
	 * @param {Func} callback This callback function will be called when the widget is totally shown.
	 */
	/*
	popup: function(caller, callback)
	{
		return this.show(caller, callback, Kekule.Widget.ShowHideType.POPUP);
	},
	*/
	/**
	 * Dismiss a widget and cancel its modified value.
	 * Here we simply hide the widget.Descendant may override this method to do more complex job.
	 * @param {Kekule.Widget.BaseWidget} caller Who calls the hide method and make this widget invisible.
	 * @param {Func} callback This callback function will be called when the widget is totally hidden.
	 * @param {Int} hideType, value from {@link Kekule.Widget.ShowHideType}.
	 * * @param {Hash} extraOptions Extra transition options.
	 *   It may contains two special fields. One is "instantly". If this field is set to true, the showing process will be executed without transition.
	 *   The other is "useVisible", if true, when hiding the widget, visible property will be setted to false, otherwise the displayed property will be setted to false.
	 */
	dismiss: function(caller, callback, hideType, extraOptions)
	{
		this._isDismissed = true;
		return this.hide(caller, callback, hideType, extraOptions);
	},
	/**
	 * Check if widget element is visible to user.
	 * @param {Bool} ignoreDom If true, this method will only check CSS visibility and display property.
	 * @returns {Bool}
	 */
	isShown: function(ignoreDom)
	{
		//var result = !!this.getElement().parentNode && this.getVisible() && this.getDisplayed();
		var result = (this.isInDomTree() || ignoreDom) && this.getElement() && this.getVisible() && this.getDisplayed();
		return result;
	},
	/**
	 * Called before show or hide.
	 * @param {Bool} isShown
	 * @private
	 */
	widgetShowStateBeforeChanging: function(isShown)
	{
		if (isShown)
			this.autoResizeToClient();  // if set autosize, recalculate size before showing
	},
	/**
	 * Called immediately after show or hide, even if transition is still underway.
	 * @param {Bool} isShown
	 * @param {Bool} byDomChange Whether the show state change is caused by inserting to or removing widget from DOM.
	 * @private
	 */
	widgetShowStateChanged: function(isShown, byDomChange)
	{
		if (Kekule.ObjUtils.isUnset(isShown))
			isShown = this.isShown();
		if (Kekule.ObjUtils.notUnset(this._lastShown) && (this._lastShown === isShown))  // show state not changed
			return;  // do nothing
		this._lastShown = isShown;
		if (isShown)
			this._isDismissed = false;

		var gm = this.getGlobalManager();
		if (this.getIsPopup())
		{
			if (isShown)
			{
				//console.log('register');
				//Kekule.Widget.globalManager.registerPopupWidget(this);
				gm.registerPopupWidget(this);
			}
			else
			{
				//Kekule.Widget.globalManager.unregisterPopupWidget(this);
				gm.unregisterPopupWidget(this);
			}
		}
		if (this.getIsDialog())
		{
			if (isShown)
				//Kekule.Widget.globalManager.registerDialogWidget(this);
				gm.registerDialogWidget(this);
			else
				//Kekule.Widget.globalManager.unregisterDialogWidget(this);
				gm.unregisterDialogWidget(this);
		}
		this.doWidgetShowStateChanged(isShown);
		if (this._enableShowHideEvents)
		{
			this.invokeEvent('showStateChange', {
				'widget': this,
				'isShown': isShown,
				'isDismissed': this._isDismissed,
				'byDomChange': byDomChange
			});
		}
	},
	/**
	 * Descendant can override this method.
	 * @param {Bool} isShown
	 * @private
	 */
	doWidgetShowStateChanged: function(isShown)
	{
		// do nothing here
	},
	/**
	 * Called after show or hide transition is totally done.
	 * @param {Bool} isShown
	 * @private
	 */
	widgetShowStateDone: function(isShown)
	{
		// do nothing here
	},

	/**
	 * Check if widget is in document DOM tree.
	 * @returns {Bool}
	 */
	isInDomTree: function()
	{
		var elem = this.getElement();
		return Kekule.DomUtils.isInDomTree(elem);
	},

	/**
	 * Focus on widget.
	 */
	focus: function()
	{
		this.setIsFocused(true);
		return this;
	},
	/**
	 * Move focus out of widget.
	 */
	blur: function()
	{
		this.setIsFocused(false);
		return this;
	},

	/**
	 * Returns bounding client rectangle of widget.
	 * @param {HTMLElement} elem
	 * @param {Bool} includeScroll If this value is true, scrollTop/Left of documentElement will be added to result.
	 * @returns {Hash} {top, left, bottom, right, width, height}
	 */
	getBoundingClientRect: function(includeScroll)
	{
		// if widget is not displayed, display it first, otherwise width and height may returns 0
		if (!this.getDisplayed())
		{
			var d = Kekule.StyleUtils.getDisplayed(this.getElement());
			var v = Kekule.StyleUtils.getVisibility(this.getElement());
			try
			{
				this.setVisible('hidden');
				this.setDisplayed('');
				var result = Kekule.HtmlElementUtils.getElemBoundingClientRect(this.getElement(), includeScroll);
				//var result = Kekule.HtmlElementUtils.getElemPageRect(this.getElement(), !includeScroll);
			}
			finally
			{
				this.setDisplayed(d);
				this.setVisible(v);
			}
			return result;
		}
		else
			return Kekule.HtmlElementUtils.getElemBoundingClientRect(this.getElement(), includeScroll);
			//return Kekule.HtmlElementUtils.getElemPageRect(this.getElement(), !includeScroll);
	},
	/**
	 * Returns rectangle of widget in HTML page.
	 * @param {HTMLElement} elem
	 * @param {Bool} relToViewport If this value is true, scrollTop/Left of documentElement will be substracted from result.
	 * @returns {Hash} {top, left, bottom, right, width, height}
	 */
	getPageRect: function(relToViewport)
	{
		// if widget is not displayed, display it first, otherwise width and height may returns 0
		if (!this.getDisplayed())
		{
			var d = Kekule.StyleUtils.getDisplayed(this.getElement());
			var v = Kekule.StyleUtils.getVisibility(this.getElement());
			try
			{
				this.setVisible('hidden');
				this.setDisplayed('');
				//var result = Kekule.HtmlElementUtils.getElemBoundingClientRect(this.getElement(), includeScroll);
				var result = Kekule.HtmlElementUtils.getElemPageRect(this.getElement(), relToViewport);
			}
			finally
			{
				this.setDisplayed(d);
				this.setVisible(v);
			}
			return result;
		}
		else
			//return Kekule.HtmlElementUtils.getElemBoundingClientRect(this.getElement(), includeScroll);
			return Kekule.HtmlElementUtils.getElemPageRect(this.getElement(), relToViewport);
	},
	/**
	 * Returns dimension in px of this widget.
	 * @returns {Hash} {width, height}.
	 */
	getDimension: function()
	{
		//return this.getBoundingClientRect(false);
		return this.getPageRect();
	},
	/**
	 * Set width and height of current widget. Width and height value can be number (how many pixels)
	 * or a CSS string value directly.
	 * @param {Variant} width
	 * @param {Variant} height
	 * @param {Bool} suppressResize If this value is true, resized method will not be called.
	 */
	setDimension: function(width, height, suppressResize)
	{
		var notUnset = Kekule.ObjUtils.notUnset;
		var minDim = this.getMinDimension();
		var minWidth = minDim && minDim.width;
		var minHeight = minDim && minDim.height;

		var handled = false;
		if (this.getEnableDimensionTransform())  // may scale
		{
			var ratioWidth = (notUnset(width) && minWidth) ? width / minWidth : null;
			var ratioHeight = (notUnset(height) && minHeight) ? height / minHeight : null;
			var actualRatio;
			if (!ratioWidth || !ratioHeight)
				actualRatio = ratioWidth || ratioHeight;
			else
				actualRatio = Math.min(ratioWidth, ratioHeight);

			if (!actualRatio)
			{
				handled = false;  // do not scale transform
			}
			else if (actualRatio >= 1)
			{
				this._setTransformScale(1);
				handled = true;
				return this.doSetDimension(width, height, suppressResize);
			}
			else
			{
				var actualWidth, actualHeight;
				if (!ratioHeight || ratioWidth <= ratioHeight)
				{
					actualWidth = minWidth;
					actualHeight = height && (height / actualRatio);
				}
				else  // ratioHeight < ratioWidth
				{
					actualHeight = minHeight;
					actualWidth = width && (width / actualRatio);
				}
				this._setTransformScale(actualRatio);
				handled = true;
				return this.doSetDimension(actualWidth, actualHeight, suppressResize);
			}
		}

		if (!handled)
		{
			var actualWidth = notUnset(width)?
					(minWidth? Math.max(width, minWidth): width):	null;
			var actualHeight = notUnset(height)?
					(minHeight? Math.max(height, minHeight): height):	null;
			this._setTransformScale(1);
			return this.doSetDimension(actualWidth, actualHeight, suppressResize);
		}
	},
	/** @private */
	doSetDimension: function(width, height, suppressResize)
	{
		var doResize = false;
		var notUnset = Kekule.ObjUtils.notUnset;
		if (notUnset(width))
		{
			this.getStyle().width = (typeof(width) === 'number')? width + 'px': width;
			doResize = true;
		}
		if (notUnset(height))
		{
			this.getStyle().height = (typeof(height) === 'number')? height + 'px': height;
			doResize = true;
		}
		if (doResize && (!suppressResize))
			this.resized();
		this.objectChange(['width', 'height']);
		return this;
	},
	/** @private */
	_setTransformScale: function(scale)
	{
		var elem = this.getElement();
		if (scale !== 1)
		{
			elem.style.transformOrigin = '0 0';
			elem.style.transform = 'scale(' + scale + ')';
		}
		else
		{
			Kekule.StyleUtils.removeStyleProperty(elem.style, 'transform');
		}
	},
	/**
	 * Update widget transform based on current dimension.
	 */
	updateDimensionTransform: function()
	{
		var dim = this.getDimension();
		this.setDimension(dim.width, dim.height, true);
	},

	/**
	 * Auto resize the widget itself when the window client size changes.
	 * @private
	 */
	autoResizeToClient: function()
	{
		//if (this.isShown())
		{
			var constraints = this.getAutoResizeConstraints();
			if (constraints)
			{
				var clientDim = Kekule.DocumentUtils.getClientDimension(this.getDocument());
				var newWidth = constraints.width? clientDim.width * constraints.width: null;
				var newHeight = constraints.height? clientDim.height * constraints.height: null;
				this.setDimension(newWidth, newHeight);
			}
		}
	},

	/**
	 * Called when width or height of widget changed.
	 * @private
	 */
	resized: function()
	{
		this.doResize();
		this.invokeEvent('resize', {'widget': this});
	},
	/**
	 * Called when width or height of widget changed.
	 * Descendants may override this method to do some actual work (for instance, change size of child widgets).
	 * @private
	 */
	doResize: function()
	{

	},

	/**
	 * Notify the layout property of widget has changed.
	 * @ignore
	 */
	layoutChanged: function()
	{
		var layout = this.getLayout();
		if (this._layoutClassName)
			this.removeClassName(this._layoutClassName);
		this._layoutClassName = this.getLayoutClassName(layout);
		if (this._layoutClassName)
			this.addClassName(this._layoutClassName);
	},
	/**
	 * Returns suitable class name to reflect current layout.
	 * @param {Int} layout
	 * @returns {String}
	 * @private
	 */
	getLayoutClassName: function(layout)
	{
		var WL = Kekule.Widget.Layout;
		return (layout === WL.VERTICAL)? CNS.LAYOUT_V:
			(layout === WL.HORIZONTAL)? CNS.LAYOUT_H:
			null;
	},

	/**
	 * Called after isHover, isActive, isFocused changed.
	 * @private
	 */
	stateChanged: function()
	{
		//console.log('old state class', this.getElement(), this._stateClassName);
		if (this._stateClassName)
			this.removeClassName(this._stateClassName);
		this._stateClassName = this.getStateClassName(this.getState());
		//console.log('new state class', this._stateClassName);
		if (this._stateClassName)
			this.addClassName(this._stateClassName);

		// notify children
		var children = this.getChildWidgets();
		for (var i = 0, l = children.length; i < l; ++i)
			children[i].stateChanged();
	},
	/**
	 * Get class name to set the outlook of current state.
	 * Descendants can override this method.
	 * @param {Int} state
	 * @returns {String}
	 */
	getStateClassName: function(state)
	{
		var WS = Kekule.Widget.State;
		var result =
			(state === WS.ACTIVE)? CNS.STATE_ACTIVE:
			(state === WS.HOVER)? CNS.STATE_HOVER:
			(state === WS.FOCUSED)? CNS.STATE_FOCUSED:
			(state === WS.DISABLED)? CNS.STATE_DISABLED:
			CNS.STATE_NORMAL;
		return result;
	},

	/**
	 * Create an HTML element to represent the widget.
	 * //@param {HTMLElement} parentElement
	 * @returns {HTMLElement}
	 */
	createElement: function()
	{
		var doc = this.getDocument();
		var result = this.doCreateRootElement(doc);
		//this.doCreateSubElements(doc, result);
		this.setElement(result);
		/*
		// append element to parent
		var p = this.getParent();
		var elem = p? p.getElement(): null;
		if (elem)
			elem.appendChild(result);
		*/
		return result;
	},
	/**
	 * Do actual work of create root element of widget.
	 * Descendants may override this method.
	 * @param {HTMLDocument} doc
	 * @returns {HTMLElement}
	 * @private
	 */
	doCreateRootElement: function(doc)
	{
		// do nothing here
	},
	/**
	 * Create element inside root element.
	 * This method is used by bindElement when create a widget based on an existing root element.
	 * Descendants may override this method.
	 * @param {HTMLDocument} doc
	 * @param {HTMLDocumentFragment} docFragment
	 * @returns {Array} Created sub elements.
	 * @private
	 */
	doCreateSubElements: function(doc, docFragment)
	{
		// do nothing here
		return [];
	},

	/**
	 * Remove the binding element from DOM tree.
	 * @param {HTMLElement} elem
	 */
	destroyElement: function(elem)
	{
		var elem = elem || this.getElement();
		if (elem && elem.parentNode)
		{
			elem.parentNode.removeChild(elem);
		}
	},

	/**
	 * Append current widget to parentElem.
	 * @param {HTMLElement} parentElem
	 */
	appendToElem: function(parentElem)
	{
		if (parentElem)
			parentElem.appendChild(this.getElement());
		//this.insertedToDom();
		return this;
	},

	/**
	 * Insert current widget to parentElem, before refElem.
	 * @param {HTMLElement} parentElem
	 * @param {HTMLElement} refElem
	 */
	insertToElem: function(parentElem, refElem)
	{
		parentElem.insertBefore(this.getElement(), refElem);
		//this.insertedToDom();
		return this;
	},

	/**
	 * Remove current widget from DOM temporarily.
	 */
	removeFromDom: function()
	{
		var elem = this.getElement();
		var parent = elem.parentNode;
		if (parent)
			parent.removeChild(elem);
	},

	/**
	 * Append widget as a child to parentWidget.
	 * @param {Kekule.Widget.BaseWidget} parentWidget
	 */
	appendToWidget: function(parentWidget)
	{
		this.setParent(parentWidget);
		this.appendToElem(parentWidget.getChildrenHolderElement());
		return this;
	},
	/**
	 * Insert this widget as child to parentWidget, before refWidget. If refWidget not set, widget will be appended to parent.
	 * @param {Kekule.Widget.BaseWidget} parentWidget
	 * @param {Kekule.Widget.BaseWidget} refWidget
	 */
	insertToWidget: function(parentWidget, refWidget)
	{
		this.setParent(parentWidget);
		//this.setPropStoreFieldValue('parent', parentWidget);
		//parentWidget._insertChild(this, refWidget);
		if (refWidget)
			this.insertToElem(parentWidget.getChildrenHolderElement(), refWidget.getElement());
		else
			this.appendToElem(parentWidget.getChildrenHolderElement());
		return this;
	},

	/**
	 * Called when widget is inserted into DOM tree.
	 */
	insertedToDom: function()
	{
		this.widgetDomStateChanged(true);
		this.widgetShowStateChanged(this.isShown(), true);
		return this.doInsertedToDom();
	},
	/** @private */
	doInsertedToDom: function()
	{
		// do nothing here
	},
	/**
	 * Called when widget is removed from DOM tree.
	 */
	removedFromDom: function()
	{
		this.widgetDomStateChanged(false);
		this.widgetShowStateChanged(false, true);  // removed from dom, alway a hidden action
		return this.doRemovedFromDom();
	},
	/** @private */
	doRemovedFromDom: function()
	{
		// do nothing here
	},

	/**
	 * Called when widget is inserted in or removed from HTML page DOM.
	 * @param {Bool} isInDom
	 */
	widgetDomStateChanged: function(isInDom)
	{
		this.doWidgetDomStateChanged(isInDom)
		this.invokeEvent('domStateChange', {'widget': this, 'isInDom': isInDom});
	},
	/** @private */
	doWidgetDomStateChanged: function(isInDom)
	{
		// do nothing here
	},

	/**
	 * Called when additional element inserted inside widget.
	 * @param {HTMLElement} elem
	 */
	domElemAdded: function(elem)
	{
		return this.doDomElemAdded(elem);
	},
	/** @private */
	doDomElemAdded: function(elem)
	{
		// do nothing here
	},
	/**
	 * Called when element removed from widget.
	 * @param {HTMLElement} elem
	 */
	domElemRemoved: function(elem)
	{
		return this.doDomElemRemoved(elem);
	},
	/** @private */
	doDomElemRemoved: function(elem)
	{
		// do nothing here
	},



	/**
	 * Returns widget identity class name(s) need to add to HTML element.
	 * @returns {string}
	 */
	getWidgetClassName: function()
	{
		var result = Kekule.Widget.HtmlClassNames.BASE;
		if (this.getElement() && !Kekule.HtmlElementUtils.isFormCtrlElement(this.getCoreElement()) && !!this.getUseNormalBackground())
			result += ' ' + Kekule.Widget.HtmlClassNames.NORMAL_BACKGROUND;
		result += ' ' + this.doGetWidgetClassName();
		return result;
	},

	/**
	 * Returns class name need to add to HTML element.
	 * Descendants should override this method and return concrete names.
	 * @returns {string}
	 * @private
	 */
	doGetWidgetClassName: function()
	{
		return '';
	},

	/**
	 * Check if a class is associate with element of this widget.
	 * @param {String} className
	 * @return {Bool}
	 */
	hasClassName: function(className)
	{
		return EU.hasClass(this.getElement(), className);
	},
	/**
	 * Add class name(s) to widget element. If affectCustomProp is true, this method will change customHtmlClassName property.
	 * @param {Variant} classNames Can be a simple name, or a series of name separated by space ('name1 name2')
	 * 	or an array of strings.
	 * @param {Bool} affectCustomProp Whether change customHtmlClassName property of widget.
	 */
	addClassName: function(classNames, affectCustomProp)
	{
		if (this.getElement())
		{
			if (affectCustomProp)
			{
				var cname = this.getCustomHtmlClassName();
				cname = Kekule.StrUtils.addTokens(cname, classNames);
				this.setCustomHtmlClassName(cname);
			}
			else
				EU.addClass(this.getElement(), classNames);
		}
		else  // pending
		{
			this._pendingHtmlClassNames = Kekule.StrUtils.addTokens(this._pendingHtmlClassNames, classNames);
		}
		return this;
	},
	/**
	 * remove class(es) from widget element. This method not also change customHtmlClassName property.
	 * @param {Variant} classNames Can be a simple name, or a series of name separated by space ('name1 name2')
	 * 	or an array of strings.
	 * @param {Bool} affectCustomProp Whether change customHtmlClassName property of widget.
	 */
	removeClassName: function(classNames, affectCustomProp)
	{
		if (this.getElement())
		{
			if (affectCustomProp)
			{
				var cname = this.getCustomHtmlClassName();
				cname = Kekule.StrUtils.removeTokens(cname, classNames);
				this.setCustomHtmlClassName(cname);
			}
			else
				EU.removeClass(this.getElement(), classNames);
		}
		else
		{
			this._pendingHtmlClassNames = Kekule.StrUtils.removeTokens(this._pendingHtmlClassNames, classNames);
		}
		return this;
	},
	/**
	 * Toggle class(es) from element. This method not also change customHtmlClassName property.
	 * @param {Variant} className Can be a simple name, or a series of name separated by space ('name1 name2')
	 * 	or an array of strings.
	 * @param {Bool} affectCustomProp Whether change customHtmlClassName property of widget.
	 */
	toggleClassName: function(classNames, affectCustomProp)
	{
		if (this.getElement())
		{
			if (affectCustomProp)
			{
				var cname = this.getCustomHtmlClassName();
				cname = Kekule.StrUtils.toggleTokens(cname, classNames);
				this.setCustomHtmlClassName(cname);
			}
			else
				EU.toggleClass(this.getElement(), classNames);
		}
		return this;
	},

	/**
	 * Check if widget can bind to an element.
	 * Descendants can override this method to do some further check on element.
	 * @param {HTMLElement} element
	 * @return {Bool}
	 */
	isElementBindable: function(element)
	{
		var allowedTags = this.getBindableElemTagNames();
		if (allowedTags)
		{
			var currTag = element.tagName;
			return (allowedTags.indexOf(currTag.toLowerCase()) >= 0);
		}
		else
			return true;
	},
	/**
	 * Returns the tag names of element can be binded with widget. Tag names should be all lowercased.
	 * The return value of null means widget can bind to any element.
	 * On the contrary, if [](empty array) is returned, the widget will be regarded as unbindable to any element.
	 * Defaultly, this method will return widget.BINDABLE_TAG_NAMES.
	 * Descendants can overwrite that variable to meet their own needs.
	 * @returns {Array}
	 */
	getBindableElemTagNames: function()
	{
		if (this.getPrototype().hasOwnProperty('BINDABLE_TAG_NAMES'))
			return this.BINDABLE_TAG_NAMES;
		else
			return null; // can bind any elements
	},

	/**
	 * Bind current widget to a HTML element, install event handlers and set styles.
	 * @param {HTMLElement} element
	 * @private
	 */
	bindElement: function(element)
	{
		if (element)
		{
			if (!this.isElementBindable(element))
			{
				Kekule.error(/*Kekule.ErrorMsg.WIDGET_CAN_NOT_BIND_TO_ELEM*/
					Kekule.$L('ErrorMsg.WIDGET_CAN_NOT_BIND_TO_ELEM').format(this.getClassName(), element.tagName));
				return;
			}

			// if element already has class name, regard it as custom HTML class name
			var originClassName = element.className;
			if (originClassName)
				this.setCustomHtmlClassName(this.getCustomHtmlClassName() || '' + ' ' + originClassName);

			var DU = Kekule.DomUtils;
			var HU = Kekule.HtmlElementUtils;
			// clear possiblely previously created dynamic elements
			var clearDynElements = function(rootElem)
			{
				var children = DU.getDirectChildElems(rootElem);
				for (var i = children.length - 1; i >= 0; --i)
				{
					var child = children[i];
					if (HU.hasClass(child, CNS.DYN_CREATED))
						rootElem.removeChild(child);
				}
			};
			clearDynElements(element);

			// create essential sub elements
			var doc = this.getDocument();
			var docFrag = doc.createDocumentFragment();
			//var subElems = this.doCreateSubElements(this.getDocument(), element);
			var subElems = this.doCreateSubElements(this.getDocument(), docFrag);
			if (subElems && subElems.length)
			{
				for (var i = 0, l = subElems.length; i < l; ++i)
				{
					var elem = subElems[i];
					HU.addClass(elem, CNS.DYN_CREATED);
				}
			}

			if ((subElems && subElems.length)
					|| (docFrag.children && docFrag.children.length)
					|| (docFrag.childNodes && docFrag.childNodes.length))
				element.appendChild(docFrag);

			this.doBindElement(element);

			if (Kekule.DomUtils.hasAttribute(element, 'disabled'))
				this.setEnabled(false);

			// check dataset properties of element, and use them to set self's properties
			// width/height attribute should also be regarded as property settings
			var w = element.getAttribute('width');
			var h = element.getAttribute('height');
			if (Kekule.ObjUtils.notUnset(w) || Kekule.ObjUtils.notUnset(h))
			{
				w = parseFloat((w || '').toString()) || 0;
				h = parseFloat((h || '').toString()) || 0;
				this.setDimension(w, h);
			}
			var dataset = Kekule.DomUtils.getDataset(element);
			if (dataset)
			{
				for (var attribName in dataset)
				{
					var value = dataset[attribName];
					try
					{
						Kekule.Widget.Utils.setWidgetPropFromElemAttrib(this, attribName, value);
					}
					catch(e)
					{
						//console.warn(e);
						Kekule.warn(e);
						//throw e;
					}
				}
			}

			var cname = this.getWidgetClassName();
			EU.addClass(element, cname);
			cname = this.getCustomHtmlClassName();
			if (cname)
				EU.addClass(element, cname);
			if (!this.getTextSelectable())
				EU.addClass(element, CNS.NONSELECTABLE);
			if (this._pendingHtmlClassNames)
			{
				EU.addClass(element, this._pendingHtmlClassNames);
				this._pendingHtmlClassNames = '';
			}

			// ensure touch action value applied to element
			var touchAction = this.getTouchAction();
			if (Kekule.ObjUtils.notUnset(touchAction))
				this.setTouchAction(touchAction);

			if (!this.getIsDumb())
				this.installUiEventHandlers(element);

			// add a field to element to quick access widget from element itself
			element[widgetBindingField] = this;

			this.invokeEvent('bind', {'widget': this, 'element': element});
		}
	},
	/**
	 * Do actual work of bindElement for descendents' overriding.
	 * @param {HTMLElement} element
	 */
	doBindElement: function(element)
	{
		// do nothing here
	},
	/**
	 * Unbind current widget from a HTML element, uninstall event handlers.
	 * @param {HTMLElement} element
	 * @private
	 */
	unbindElement: function(element)
	{
		if (element)
		{
			if (!this.getIsDumb())
				this.uninstallUiEventHandlers(element);

			var cname = this.getWidgetClassName();
			EU.removeClass(element, cname);

			this.doUnbindElement(element);

			// remove the link field in element
			element[widgetBindingField] = undefined;
			try
			{
				delete element[widgetBindingField];
			}
			catch(e)
			{

			}

			this.invokeEvent('unbind', {'widget': this, 'element': element});
		}
	},
	/**
	 * Do actual work of unbindElement for descendents' overriding.
	 * @param {HTMLElement} element
	 */
	doUnbindElement: function(element)
	{
		// do nothing here
	},

	/** @private */
	elementChanged: function(newElem, oldElem)
	{
		if (oldElem)  // uninstall event handlers
			this.unbindElement(oldElem);
		if (newElem)
			this.bindElement(newElem);
	},

	/**
	 * Called when property observeElementAttribChanges changes.
	 * This method is used to install/uninstall mutation observes.
	 * @private
	 */
	observeElementAttribChangesChanged: function(value)
	{
		var elem = this.getElement();
		if (value)
			this._installAttribMutationObserver(elem);
		else
			this._uninstallAttribMutationObserver(elem);
	},
	/** @private */
	_installAttribMutationObserver: function(elem)
	{
		if (Kekule.X.MutationObserver)
		{
			if (!this._attribMutationObserver)
			{
				var ob = new Kekule.X.MutationObserver(this._reactElemAttribMutationBind);
				this._attribMutationObserver = ob;
			}
			this._attribMutationObserver.observe(elem, {attributes: true});
		}
	},
	/** @private */
	_uninstallAttribMutationObserver: function(elem)
	{
		if (this._attribMutationObserver)
			this._attribMutationObserver.disconnect();
	},
	/** @private */
	_reactElemAttribMutation: function(mutations)
	{
		var elem = this.getElement();
		for (var i = 0, l = mutations.length; i < l; ++i)
		{
			var m = mutations[i];
			if (m.type !== 'attributes')
				continue;
			if (m.target !== elem)
				continue;
			var attribName = m.attributeName;
			if (attribName && Kekule.DomUtils.isDataAttribName(attribName))
			{
				var coreName = Kekule.DomUtils.getDataAttribCoreName(attribName);
				if (coreName)
				{
					var attribValue = elem.getAttribute(attribName);
					//console.log('set prop', attribName, attribValue);
					Kekule.Widget.Utils.setWidgetPropFromElemAttrib(this, coreName, attribValue);
				}
			}
		}
	},


	/**
	 * Create a decoration content element and insert it to parentElem before refElem.
	 * @param {HTMLElement} parentElem
	 * @param {HTMLElement} refElem
	 * @returns {HTMLElement} Element created.
	 */
	createDecorationContent: function(parentElem, refElem)
	{
		var doc = parentElem.ownerDocument;
		var result = doc.createElement('span');
		EU.addClass(result, [CNS.PART_CONTENT, CNS.PART_DECORATION_CONTENT, CNS.DYN_CREATED]);
		if (refElem)
			parentElem.insertBefore(result, refElem);
		else
			parentElem.appendChild(result);
		return result;
	},

	/**
	 * Create an text content element and insert it to parentElem before refElem.
	 * @param {String} text
	 * @param {HTMLElement} parentElem
	 * @param {HTMLElement} refElem
	 * @returns {HTMLElement} Element created.
	 */
	createTextContent: function(text, parentElem, refElem)
	{
		var doc = parentElem.ownerDocument;
		var result = doc.createElement('span');
		EU.addClass(result, [CNS.PART_CONTENT, CNS.PART_TEXT_CONTENT, CNS.DYN_CREATED]);
		result.innerHTML = text;
		if (refElem)
			parentElem.insertBefore(result, refElem);
		else
			parentElem.appendChild(result);
		return result;
	},

	/**
	 * Create a glyph content container and insert it to parentElem before refElem.
	 * @param {HTMLElement} parentElem
	 * @param {HTMLElement} refElem
	 * @param {String} htmlClassName Class name added to content element.
	 * @returns {HTMLElement} Element created.
	 */
	createGlyphContent: function(parentElem, refElem, htmlClassName)
	{
		var doc = parentElem.ownerDocument;
		var result = doc.createElement('span');
		EU.addClass(result, [CNS.PART_CONTENT, CNS.PART_GLYPH_CONTENT, CNS.DYN_CREATED]);
		if (htmlClassName)
			EU.addClass(result, htmlClassName);
		if (refElem)
			parentElem.insertBefore(result, refElem);
		else
			parentElem.appendChild(result);
		return result;
	},

	/*
	reportFatalError: function(errMsg)
	{
		console.
	},
	*/

	/** @private */
	_touchActionNoneTouchStartHandler: function(e)
	{
		e.preventDefault();
	},

	/**
	 * Install UI event (mousemove, click...) handlers to element.
	 * @param {HTMLElement} element
	 * @private
	 */
	installUiEventHandlers: function(element)
	{
		var events = Kekule.Widget.UiLocalEvents; //Kekule.Widget.UiEvents;
		for (var i = 0, l = events.length; i < l; ++i)
		{
			//console.log('install events', events[i], this.reactUiEventBind, element);
			Kekule.X.Event.addListener(element, events[i], this.reactUiEventBind);
		}
	},
	/**
	 * Uninstall UI event (mousemove, click...) handlers from old mainContextElement.
	 * @param {HTMLElement} element
	 * @private
	 */
	uninstallUiEventHandlers: function(element)
	{
		var events = Kekule.Widget.UiLocalEvents; // Kekule.Widget.UiEvents;
		for (var i = 0, l = events.length; i < l; ++i)
		{
			Kekule.X.Event.removeListener(element, events[i], this.reactUiEventBind);
		}
	},



	/** @private */
	reactUiEvent: function(e)
	{
		//if ((!this.getEnabled()) || this.getStatic())
		if (this.getStatic())  // static, do nothing
		{

		}
		else if (!this.getEnabled())  // disabled, eat all event on self
		{
			e.stopPropagation();
		}
		else // normal handling
		{
			//console.log('here', this.getEnabled(), this.getElement().tagName);
			//var target = e.getTarget();
			//if (target === this.getElement())
			//var CNS = Kekule.Widget.ClassNames;

			/*
			if (!!e.getCustomPropValue('__kekule_widget__'))  // event rises by child widget
			{
				return;
			}
			else
			*/
			{
				var handled = false;
				var evType = e.getType();

				/*
				if (!e.widget)
				{
					e.widget = this;
					e._type = evType;
				}
				*/

				/*
				/// TODO: In IE7/8, property of event params can not be set
				//e.__kekule_widget__ = this;  // mark that this widget rises this event
				e.setCustomPropValue('__kekule_widget__', this);
				*/

				var targetElem = e.getTarget();
				var targetWidget = Kekule.Widget.Utils.getBelongedResponsiveWidget(targetElem);
				var eventOnSelf = targetWidget === this;

				var KC = Kekule.X.Event.KeyCode;
				var keyCode;
				if (evType === 'mousemove' || evType === 'pointermove')  // test mouse cursor
				{
					this.reactPointerMoving(e);
					var coord = this.getEventMouseRelCoord(e);
					var cursor = this.testMouseCursor(coord, e);
					if (Kekule.ObjUtils.notUnset(cursor) && this.getElement())
					{
						//this.getElement().style.cursor = cursor;

						this.setCursor(cursor);
						handled = true;
					}
				}
				else if (evType === 'touchmove')
				{
					this.reactPointerMoving(e);

					if (this.getIsActive() && !this.isCaptureMouse())
					{
						var touchPosition = e.touches[0];
						if (touchPosition)
						{
							var doc = this.getDocument();
							var currElement = doc.elementFromPoint(touchPosition.clientX, touchPosition.clientY);
							if (!Kekule.DomUtils.isOrIsDescendantOf(currElement, this.getElement()))  // move out of this widget, deactivate
							{
								//this.setIsFocused(false);
								this.setIsHover(false);
								this.setIsActive(false);  // do not use reactDeactivating, otherwise an execute event may be invoked
							}
						}
						else
						{
							//this.setIsFocused(false);
							this.setIsHover(false);
							this.setIsActive(false);
						}
					}

					handled = true;
				}
				else if (evType === 'focus')
				{
					if (eventOnSelf && e.getTarget() === this.getCoreElement())  // important, only react to focus on the very element
					{
						this.setIsFocused(true);
						handled = true;
					}
				}
				else if (evType === 'blur')
				{
					if (eventOnSelf && e.getTarget() == this.getCoreElement()) // important, only react to blur off the very element
					{
						// check if focus changed to another child element
						var currFocusElem = this.getDocument().activeElement;
						var elem = this.getElement();
						if (currFocusElem && (Kekule.DomUtils.isDescendantOf(currFocusElem, elem) || currFocusElem === elem))
							;//console.log('focus to child');  // do nothing
						else
						{
							//console.log('blur', this.getElement());
							this.setIsFocused(false);
						}
						handled = true;
					}
				}
				//else if (evType === 'mouseover')
				else if (evType === 'pointerover')
				{
					//console.log('OVER', this.getElement(), e);
					if (e.pointerType !== 'touch' && !e.ghostMouseEvent)
						this.setIsHover(true);
					handled = true;
				}
				else if (evType === 'mouseout' || evType === 'touchleave')
				{
					if (!e.ghostMouseEvent)
					{
						var relatedTarget = e.getRelatedTarget();
						if (relatedTarget && Kekule.DomUtils.isOrIsDescendantOf(relatedTarget, this.getCoreElement()))  // still move inside widget
						{
							// do nothing
						}
						else
						{
							//console.log('OUT');
							this.setIsHover(false);
							if (!this.isCaptureMouse())
							{
								this.reactDeactiviting(e);
								handled = true;
							}
						}
					}
				}
				//else if ((evType === 'mousedown' && e.getButton() === Kekule.X.Event.MouseButton.LEFT) || (evType === 'touchstart'))
				else if (evType === 'pointerdown' && e.getButton() === Kekule.X.Event.MouseButton.LEFT)
				{
					if (eventOnSelf && !e.ghostMouseEvent)
					{
						//console.log('activating', this.getElement(), e);
						this.reactActiviting(e);
					}
					handled = true;
				}
				/*
				else if (evType === 'mouseleave')
				{
					//console.log('MOUSE LEAVE');
				}
				else if (evType === 'mouseenter')
				{
					//console.log('MOUSE ENTER');
				}
				*/

				//else if ((evType === 'mouseup' && e.getButton() === Kekule.X.Event.MouseButton.LEFT)
				//	|| (evType === 'touchend') || (evType === 'touchcancel'))
				else if ((evType === 'pointerup' && e.getButton() === Kekule.X.Event.MouseButton.LEFT) || (evType === 'touchcancel'))
				{
					if (eventOnSelf && !e.ghostMouseEvent)
					{
						this.reactDeactiviting(e);
						/*
						if (evType === 'touchend' || evType === 'touchCancel')
							this.setIsHover(false);
						*/
					}

					handled = true;
				}
				else if (evType === 'keydown')
				{
					keyCode = e.getKeyCode();
					if ((keyCode === KC.ENTER) || (keyCode === KC.SPACE))
					{
						if (eventOnSelf && !this.getIsActive())
						{
							this.reactActiviting(e);
						}
						handled = true;
					}
				}
				else if (evType === 'keyup')
				{
					keyCode = e.getKeyCode();
					if ((keyCode === KC.ENTER) || (keyCode === KC.SPACE))
					{
						if (eventOnSelf && this.getIsActive())
							this.reactDeactiviting(e);
						handled = true;
					}
				}

				this.doBeforeDispatchUiEvent(e);

				// check first if the component has event handler itself
				var funcName = Kekule.Widget.getEventHandleFuncName(e.getType());

				if (this[funcName])  // has own handler
				{
					//handled = handled || this[funcName](e);
					handled = this[funcName](e);  // avoid shortcircuit
				}
				else  // check for controller
				{
					// dispatch event to interaction controllers
					//handled = handled || this.dispatchEventToIaControllers(e);
					handled = this.dispatchEventToIaControllers(e) || handled;  // avoid shortcircuit
				}
			}

			this.doReactUiEvent(e);

			// map HTML event to object event system
			this.invokeEvent(evType, {'htmlEvent': e});
			/*
			if (evType === 'mouseleave')
				console.log('invokeLeave', this, e, e.widget);
			*/
			/*
			if (evType === 'mouseout')
				console.log('mouseout', this);
			*/

			//if (handled)
			//if (['mouseleave', 'mouseenter'].indexOf(evType) < 0)
			//	e.stopPropagation();  // IMPORTANT! eat the event, prevent it from bubble to parent widget and elements to disturb the event handle process
		}

		//if (Kekule.Widget.UiLocalEvents.indexOf(evType) < 0)  // not a local (not bubblable) event
		{
			// HINT: local event such as blur or focus must be bubble and handle carefully,
			// otherwise cause problems (even recursion) in browser
			if (this.getActualBubbleUiEvents())
			{
				var parent = this.getParent();
				if (parent && parent.reactUiEvent)
					parent.reactUiEvent(e);
			}
		}
	},
	/**
	 * For descendants override.
	 * Called after event being dispatched to IA controllers.
	 * @private
	 */
	doReactUiEvent: function(e)
	{
		// do nothing here
	},
	/**
	 * For descendants override.
	 * Called before event being dispatched to IA controllers.
	 * @private
	 */
	doBeforeDispatchUiEvent: function(e)
	{
		// do nothing here
	},

	/**
	 * Check if gesture event observing is usable.
	 * @private
	 */
	_supportGestureEvent: function()
	{
		return (typeof(Kekule.$jsRoot.Hammer) !== 'undefined') && (document && document.addEventListener);  // hammer need addEventListener to install event handlers
	},
	/**
	 * Start observing gesture events.
	 * @param {Array} eventNames Events need to be observed.
	 */
	startObservingGestureEvents: function(eventNames)
	{
		if (this._supportGestureEvent())
		{
			if (!eventNames)
				eventNames = Kekule.Widget.TouchGestures;
			//console.log('observe gesture events', eventNames);
			var newEvents = AU.exclude(eventNames, this.getObservingGestureEvents() || []);
			if (newEvents.length)
				this.installHammerTouchHandlers(newEvents);
		}
	},
	/**
	 * Stop observing gesture events.
	 * @param {Array} eventNames Events need to be stopped.
	 */
	stopObservingGestureEvents: function(eventNames)
	{
		if (this._supportGestureEvent() &&  this.getObservingGestureEvents())
		{
			if (!eventNames)
				eventNames = Kekule.Widget.TouchGestures;
			var events = AU.intersect(eventNames, this.getObservingGestureEvents());
			if (events.length)
				this.uninstallHammerTouchHandlers(events);
		}
	},

	/**
	 * Install touch gesture event (touch, swipe, pinch...) handlers to element.
	 * Currently hammer.js is used.
	 * @param {Array} observingEvents An array of event names that need to be observed.
	 * @private
	 */
	installHammerTouchHandlers: function(observingEvents)
	{
		if (this._supportGestureEvent())
		{
			if (!observingEvents)
				observingEvents = Kekule.Widget.TouchGestures;
			var elem = this.getCoreElement();
			var hammertime = new Hammer(elem);  // Hammer(target).on(Kekule.Widget.TouchGestures.join(' '), this.reactTouchGestureBind);
			if (observingEvents.indexOf('pinch') >= 0)
				hammertime.get('pinch').set({ enable: true });
			if (observingEvents.indexOf('rotate') >= 0)
				hammertime.get('rotate').set({ enable: true });
			hammertime.on(observingEvents.join(' '), this.reactTouchGestureBind);
			this._hammertime = hammertime;
			this.setPropStoreFieldValue('observingGestureEvents', observingEvents);
			//console.log('observe', observingEvents);
			return hammertime;
		}
	},
	/**
	 * Uninstall gesture event (touch, swipe, pinch...) handlers to element.
	 * Currently hammer.js is used.
	 * @param {Array} observingEvents An array of event names that need to be uninstalled.
	 * @private
	 */
	uninstallHammerTouchHandlers: function(observingEvents)
	{
		if (this._hammertime)
		{
			if (!observingEvents)
				observingEvents = this.getObservingGestureEvents();  //Kekule.Widget.TouchGestures;
			this._hammertime.off(observingEvents.join(' '), this.reactTouchGestureBind);
		}
	},

	/** @private */
	reactTouchGesture: function(e)
	{
		var funcName = Kekule.Widget.getTouchGestureHandleFuncName((e.getType && e.getType()) || e.type);

		if (this[funcName])  // has own handler
		{
			this[funcName](e);
		}
		else  // check for controller
		{
			// dispatch event to interaction controllers
			this.dispatchEventToIaControllers(e, 'hammer');
		}
	},

	/**
	 * React to active event (mouse down, enter key down and so on).
	 * @param {Event} e
	 * @ignore
	 */
	reactActiviting: function(e)
	{
		if (!this.getIsActive())
		{
			this.setIsActive(true);
			this.doReactActiviting(e);
			this.invokeEvent('activate', {'widget': this});
		}
		//console.log('active on', this.getIsActive(), e.getType());
	},
	/**
	 * Do concrete job of reactActiviting method. Descendants may override this method.
	 * @param {Event} e
	 * @ignore
	 */
	doReactActiviting: function(e)
	{
		// do nothing here
		//console.log('active on', this.getIsActive(), e.getType());
	},

	/**
	 * React to deactive event (mouse up, enter key up and so on).
	 * @param {Event} e
	 * @ignore
	 */
	reactDeactiviting: function(e)
	{
		//console.log('deactive on', this.getIsActive(), e.getType());
		if (this.getIsActive())
		{
			this.doReactDeactiviting(e);
			this.invokeEvent('deactivate', {'widget': this});
			this.setIsActive(false);
		}
	},
	/**
	 * Do concrete job of reactDeactiviting method. Descendants may override this method.
	 * @param {Event} e
	 * @ignore
	 */
	doReactDeactiviting: function(e)
	{
		// do nothing here
	},

	/**
	 * React to mousemove or touchmove event.
	 * @param {Event} e
	 * @ignore
	 */
	reactPointerMoving: function(e)
	{
		this.doReactPointerMoving(e);
	},
	/**
	 * Do concrete job of reactPointerMoving method. Descendants may override this method.
	 * @param {Event} e
	 * @ignore
	 */
	doReactPointerMoving: function(e)
	{
		// do nothing here
	},

	/** @private */
	dispatchEventToIaControllers: function(e, eventCategory)
	{
		var handled = false;
		var controller = this.getActiveIaController();
		if (controller)
		{
			if (eventCategory === 'hammer')
				handled = controller.handleGestureEvent(e);
			else
				handled = controller.handleUiEvent(e);
		}
		if (!handled)
		{
			controller = this.getDefIaController();
			if (controller)
			{
				if (eventCategory === 'hammer')
					handled = controller.handerGestureEvent(e);
				else
					handled = controller.handleUiEvent(e);
			}
		}
		return handled;
	},

	/** @private */
	getEventMouseRelCoord: function(e, relElement)
	{
		if (!relElement)
			relElement = this.getCoreElement();  // defaultly base on client element, not widget element

		var coord = {'x': e.getClientX(), 'y': e.getClientY()};
		//var offset = {'x': relElement.getBoundingClientRect().left - relElement.scrollLeft, 'y': relElement.getBoundingClientRect().top - relElement.scrollTop};
		var rect = Kekule.HtmlElementUtils.getElemPageRect(relElement, true);
		var offset = {
			'x': rect.left - relElement.scrollLeft,
			'y': rect.top - relElement.scrollTop};
		var result = Kekule.CoordUtils.substract(coord, offset);
		//console.log(result, elem.tagName);
		return result;
		//return {x: e.getRelXToCurrTarget(), y: e.getRelYToCurrTarget()};
	},

	/**
	 * Get mouse cursor at a certain coord.
	 * Component can implement this function, or dispatch it to controllers.
	 * @param {Hash} coord 2D mouse coord
	 * @param {Object} e event arg passed from mouse move event
	 * @return {Variant} CSS cursor property value. Return '' to use default one.
	 *   The return value can also be a array of cursor key words, the first legal one in current browser will be used.
	 */
	testMouseCursor: function(coord, e)
	{
		var result = this.doTestMouseCursor(coord, e);
		if (!result)
		{
			var controller = this.getActiveIaController();
			if (controller)
			{
				result = controller.testMouseCursor(coord, e);
			}
			if (!result)
			{
				controller = this.getDefIaController();
				if (controller)
					result = controller.testMouseCursor(coord, e);
			}
		}
		return result;
	},
	/** @private */
	doTestMouseCursor: function(coord, e)
	{
		return null;
	},

	/**
	 * Set or unset mouse capture feature of current widget.
	 * @param {Bool} capture
	 */
	setMouseCapture: function(capture)
	{
		var gm = this.getGlobalManager();
		if (capture)
			gm.setMouseCaptureWidget(this);
		else if (this.isCaptureMouse())
			gm.setMouseCaptureWidget(null);
	},
	/**
	 * Returns whether this widget is currently capturing mouse/touch event.
	 * @returns {Bool}
	 */
	isCaptureMouse: function()
	{
		var gm = this.getGlobalManager();
		return gm.getMouseCaptureWidget() === this;
	},

	// methods about drag and drop
	/** @private */
	_filterDraggedDataItemByKinds: function(dataTransfer, acceptedKinds)
	{
		if (dataTransfer.items)
		{
			var result = [];
<<<<<<< HEAD
			var acceptedKinds = this.getDroppableDataKinds();
=======
			//var acceptedKinds = this.getDroppableDataKinds();
>>>>>>> af234665
			for (var i = 0, l = dataTransfer.items.length; i < l; ++i)
			{
				var item = dataTransfer.items[i];
				if (acceptedKinds.indexOf(item.kind) >= 0)
					result.push(item);
			}
			return result;
		}
		else
			return null;
	},
	/**
	 * Called when this widget has been started dragging.
	 * Descendants may override this method to do some concrete work.
	 * @param {Hash} details Detail object of drag, including field: {dataTransfer: DataTransfer, startingElem: HTMLElement}.
	 * @returns {Bool} Returns false if this widget is not draggable.
	 */
	dragStart: function(details)
	{
		if (this.getDraggable())
		{
			var result = this.doDragStart(details);
<<<<<<< HEAD
			this.invokeEvent('dragStart', {'widget': this});
=======
			this.invokeEvent('dragStart', {'widget': this, 'dataTransfer': details.dataTransfer, 'startingElem': details.targetElem});
>>>>>>> af234665
			return result;
		}
		else
			return false;
	},
	/**
	 * Do actual work of method dragStart.
	 * Descendants may override this method to do some concrete work.
	 * @param {Hash} details Detail object of drag, including field: {dataTransfer: DataTransfer, startingElem: HTMLElement}.
	 * @returns {Bool}
	 * @private
	 */
	doDragStart: function(dataTransfer, startingElem)
	{
		// do nothing here
		return true;
	},
<<<<<<< HEAD
=======
		/**
	 * Called when the dragging is ended.
	 * @param {Hash} details Detail object of drag, including field:
	 *   {htmlEvent: HTMLEvent, dataTransfer: DataTransfer, startingElem: HTMLElement, srcWidget: Kekule.Widget.BaseWidget}.
	 */
	dragEnd: function(details)
	{
		var result = this.doDragEnd(details);
		this.invokeEvent('dragEnd',
			{'widget': this, 'dataTransfer': details.dataTransfer, 'startingElem': details.targetElem});
		return result;
	},
	/**
	 * Do actual work of method dragEnd.
	 * @param {Hash} details Detail object of drag, including field:
	 *   {htmlEvent: HTMLEvent, dataTransfer: DataTransfer, startingElem: HTMLElement, srcWidget: Kekule.Widget.BaseWidget}.
	 * @private
	 */
	doDragEnd: function(details)
	{
		// do nothing here
	},
>>>>>>> af234665
	/**
	 * A test method to determinate whether the dragging src can be dropped in this widget.
	 * @param {Hash} details Detail object of drag, including field:
	 *   {dataTransfer: DataTransfer, startingElem: HTMLElement, srcWidget: Kekule.Widget.BaseWidget}.
	 * @returns {Bool}
	 */
	acceptDragSrc: function(details)
	{
		if (this.getDroppable())
		{
			var result = true;
<<<<<<< HEAD
			var acceptedKinds = this.getDroppableDataKinds();
			if (acceptedKinds)
			{
				if (details.dataTransfer.items)
				{
					var acceptedItems = this._filterDraggedDataItemByKinds(details.dataTransfer);
					if (!acceptedItems.length)
						result = false;
				}
				else // another way to check if files drags in
				{
					if (acceptedKinds.indexOf('file') >=0 && details.dataTransfer.files && details.dataTransfer.files.length)
						result = true;
				}
			}
			return result && this.doAcceptDragSrc(details);
=======

			// evoke event to query
			var evArg = {'widget': this, 'htmlEvent': details.htmlEvent, 'dataTransfer': details.dataTransfer, 'srcElem': details.srcElem, 'srcWidget': details.srcWidget, 'srcFiles': details.dataTransfer && details.dataTransfer.files};
			this.invokeEvent('dragAcceptQuery',	evArg);

			if (Kekule.ObjUtils.notUnset(evArg.result))  // user evoke returns the result, follows it
			{
				result = evArg.result;
				return result;
			}
			else
			{
				var acceptedKinds = this.getDroppableDataKinds();
				if (acceptedKinds)
				{
					if (details.dataTransfer.items)
					{
						var acceptedItems = this._filterDraggedDataItemByKinds(details.dataTransfer, acceptedKinds);
						result = !!acceptedItems.length;
					}
					else // another way to check if files drags in
					{
						if (acceptedKinds.indexOf('file') >=0 && details.dataTransfer.files && details.dataTransfer.files.length)
							result = true;
					}
				}

				return result && this.doAcceptDragSrc(details);
			}
>>>>>>> af234665
		}
		else
			return false;
	},
	/**
	 * Do actual test of method acceptDragSrc.
	 * Descendants may override this method to do some concrete work.
	 * @param {Hash} details Detail object of drag, including field:
	 *   {dataTransfer: DataTransfer, startingElem: HTMLElement, srcWidget: Kekule.Widget.BaseWidget}.
	 * @returns {Bool}
	 * @private
	 */
	doAcceptDragSrc: function(details)
	{
		return true;  // accept all by default
	},
	/**
	 * Called when source objects is dragging over this widget.
	 * @param {Hash} details Detail object of drag, including field:
	 *   {htmlEvent: HTMLEvent, dataTransfer: DataTransfer, startingElem: HTMLElement, srcWidget: Kekule.Widget.BaseWidget}.
	 * @returns {Bool} Returns false if this widget is not draggable or not accepting src objects.
	 */
	dragOver: function(details)
	{
		if (this.getDroppable() && this.acceptDragSrc(details))
		{
			//console.log('drag over on', details.htmlEvent);
			var result = this.doDragOver(details);
			this.invokeEvent('dragOver',
					{'widget': this, 'htmlEvent': details.htmlEvent, 'dataTransfer': details.dataTransfer, 'srcElem': details.srcElem, 'srcWidget': details.srcWidget, 'srcFiles': details.dataTransfer && details.dataTransfer.files});
			return result;
		}
		else
			return false;
	},
	/**
	 * Do actual work of method dragOver.
	 * Descendants may override this method to do some concrete work.
	 * @param {Hash} details Detail object of drag, including field:
	 *   {htmlEvent: HTMLEvent, dataTransfer: DataTransfer, startingElem: HTMLElement, srcWidget: Kekule.Widget.BaseWidget}.
	 * @returns {Bool}
	 * @private
	 */
	doDragOver: function(details)
	{
		return true;
	},
	/**
<<<<<<< HEAD
=======
	 * Called when source objects is dragging out of this widget.
	 * @param {Hash} details Detail object of drag, including field:
	 *   {htmlEvent: HTMLEvent, dataTransfer: DataTransfer, startingElem: HTMLElement, srcWidget: Kekule.Widget.BaseWidget}.
	 */
	dragLeave: function(details)
	{
		var result = this.doDragLeave(details);
		this.invokeEvent('dragLeave',
			{'widget': this, 'htmlEvent': details.htmlEvent, 'dataTransfer': details.dataTransfer, 'srcElem': details.srcElem, 'srcWidget': details.srcWidget, 'srcFiles': details.dataTransfer && details.dataTransfer.files});
		return result
	},
	/**
	 * Do actual work of method dragLeave.
	 * Descendants may override this method to do some concrete work.
	 * @param {Hash} details Detail object of drag, including field:
	 *   {htmlEvent: HTMLEvent, dataTransfer: DataTransfer, startingElem: HTMLElement, srcWidget: Kekule.Widget.BaseWidget}.
	 * @returns {Bool}
	 * @private
	 */
	doDragLeave: function(details)
	{
		// do nothing here
	},

	/**
>>>>>>> af234665
	 * Called when source objects is dropped on this widget.
	 * @param {Hash} details Detail object of drag, including field:
	 *   {htmlEvent: HTMLEvent, dataTransfer: DataTransfer, startingElem: HTMLElement, srcWidget: Kekule.Widget.BaseWidget}.
	 * @returns {Bool} Returns true if this widget has already handled the drop action and the default behavior should not be performed.
	 */
	dragDrop: function(details)
	{
		if (this.getDroppable() && this.acceptDragSrc(details))
		{
			var result = this.doDragDrop(details);
			// check if files drops in
			var acceptedKinds = this.getDroppableDataKinds();
			if (!acceptedKinds || acceptedKinds.indexOf('file') >= 0)
			{
				var files = details.dataTransfer.files;
				if (files && files.length)
				{
					result = result || this.doFileDragDrop(files);
				}
			}

			var evArg = {'widget': this, 'htmlEvent': details.htmlEvent, 'dataTransfer': details.dataTransfer, 'srcElem': details.srcElem, 'srcWidget': details.srcWidget, 'srcFiles': details.dataTransfer && details.dataTransfer.files};
			this.invokeEvent('dragDrop', evArg);
			return result || evArg._preventDefault;  // event handler can done the drop job
		}
		else
			return false;
	},
	/**
	 * Do actual work of method dragDrop.
	 * Descendants may override this method to do so me concrete work.
	 * @param {Hash} details Detail object of drag, including field:
	 *   {htmlEvent: HTMLEvent, dataTransfer: DataTransfer, startingElem: HTMLElement, srcWidget: Kekule.Widget.BaseWidget}.
	 * @returns {Bool}
	 * @private
	 */
	doDragDrop: function(details)
	{
		return false;   // do nothing here
	},
	/**
	 * Called when local files are dropped into this widget.
	 * Desendants can override this method to do some concrete work.
	 * @param {Array} files
	 * @returns {Bool}
	 * @private
	 */
	doFileDragDrop: function(files)
	{
		return !false;  // do nothing here
	},

	// methods about IA controller
	/**
	 * Link a controller with this component.
	 * @param {String} id Unique id of controller
	 * @param {Kekule.Widget.InteractionController} controller
	 * @param {Bool} asDefault Whether set this controller as the default one to handle events.
	 */
	addIaController: function(id, controller, asDefault)
	{
		this.getIaControllerMap().set(id, controller);
		if (asDefault)
			this.setDefIaControllerId(id);
		if (controller)
			controller.setWidget(this);
	},
	/**
	 * Unlink a controller with this component.
	 * @param {String} id Unique id of controller
	 */
	removeIaController: function(id)
	{
		var controller = this.getIaControllerMap().get(id);
		if (controller)
		{
			this.getIaControllerMap().remove(id);
			if (id === this.getDefIaControllerId())
				this.setDefIaControllerId(null);
			if (id === this.getActiveIaControllerId())
				this.setActiveIaControllerId(null);
			controller.setWidget(null);
		}
	},
	/**
	 * Returns controller by id.
	 * @param {String} id
	 * @returns {Kekule.Widget.InteractionController}
	 */
	getIaController: function(id)
	{
		return this.getIaControllerMap().get(id);
	},

	/**
	 * This method should be called when the primary action is taken on widge
	 * (such as click on button, select on menu and so on).
	 * @param {Object} invokerHtmlEvent HTML event object that invokes executing process.
	 */
	execute: function(invokerHtmlEvent)
	{
		this.doExecute(invokerHtmlEvent);
		this.invokeEvent('execute', {'widget': this, 'htmlEvent': invokerHtmlEvent});
	},
	/** @private */
	doExecute: function(invokerHtmlEvent)
	{
		// do nothing here
	},

	/**
	 * Check if periodical executing is on process.
	 * @returns {Bool}
	 */
	isPeriodicalExecuting: function()
	{
		return this._periodicalExecBind;
	},

	/**
	 * Begin periodical execution.
	 * @param {Object} htmlEvent HTML event that starts periodical execution.
	 */
	startPeriodicalExec: function(htmlEvent)
	{
		var delay = this.getPeriodicalExecDelay() || 0;
		this._periodicalExecuting = true;
		this._periodicalExecHtmlEvent = htmlEvent;
		setTimeout(this._periodicalExecBind, delay);
	},
	/**
	 * Stop periodical execution.
	 */
	stopPeriodicalExec: function()
	{
		this._periodicalExecuting = false;
		this._periodicalExecHtmlEvent = null;
	},
	/** @private */
	_periodicalExec: function(interval)
	{
		if (this.isPeriodicalExecuting())
		{
			if (!this._waitPeriodicalProcess)
			{
				this._waitPeriodicalProcess = true;  // flag
				this.execute(this._periodicalExecHtmlEvent);
				this._waitPeriodicalProcess = false;
			}
			/*
			else
				console.log('wait exec...');
			*/
			setTimeout(this._periodicalExecBind, this.getPeriodicalExecInterval() || 20);
		}
	}
});


/**
 * Tool object that manage the interaction (mouse, key event) of a UI widget.
 * A component may have multiple controllers, for example, in Ctab based editor, select tool is used to select nodes and connectors,
 * bond tools is used to draw new bond, charge tool is used to assign charge... Different tools have different function and must
 * response differently when a event is occured. So different tool object is used to cooperate with editor.
 * Tool object has a set of methods to handle events (reactMouseMove, reactMouseClick, etc). If the event is handled, the method must
 * return true, otherwise the event will be handled by default tool.
 * @class
 * @augments ObjectEx
 *
 * @param {Kekule.Widget.BaseWidget} widget Widget of current object being installed to.
 *
 * @property {Kekule.Widget.BaseWidget} widget Widget of current object being installed to.
 */
Kekule.Widget.InteractionController = Class.create(ObjectEx,
/** @lends Kekule.Widget.InteractionController# */
{
	/** @private */
	CLASS_NAME: 'Kekule.Widget.InteractionController',
	/** @constructs */
	initialize: function($super, widget)
	{
		$super();
		if (widget)
			this.setWidget(widget);
	},
	doFinalize: function($super)
	{
		this.setWidget(null);
		$super();
	},
	/** @private */
	initProperties: function()
	{
		this.defineProp('widget', {'dataType': 'Kekule.Widget.BaseWidget', 'serializable': false});
	},

	/**
	 * This util method will be called when this ia controller is set to be the active one in widget.
	 * Descendants may override this method to do some initialization jobs.
	 * @param {Kekule.Widget.BaseWidget} widget
	 * @private
	 */
	activated: function(widget)
	{
		// do nothing here
	},

	/**
	 * Handle and dispatch event.
	 * @param {Object} e Event object.
	 */
	handleUiEvent: function(e)
	{
		var eventName = e.getType();
		var funcName = Kekule.Widget.getEventHandleFuncName(eventName);
		if (this[funcName])
		{
			return this[funcName](e);
		}
		else
		{
			return false;
		}
	},
	/**
	 * Handle and dispatch gesture (hammer) event.
	 * @param {Object} e Hammer event object.
	 */
	handleGestureEvent: function(e)
	{
		var eventName = e.type;
		var funcName = Kekule.Widget.getEventHandleFuncName(eventName);
		if (this[funcName])
		{
			return this[funcName](e);
		}
		else
		{
			return false;
		}
	},

	/** @private */
	_defEventHandler: function(e)
	{
		return false;  // do not handle by default
	},

	/**
	 * Get mouse cursor at a certain coord.
	 * @param {Hash} coord 2D mouse coord
	 * @param {Object} e Event arg passed from mouse move event.
	 * @return {String} CSS cursor property value.
	 */
	testMouseCursor: function(coord, e)
	{
		return this.doTestMouseCursor(coord, e);
	},
	/** @private */
	doTestMouseCursor: function(coord, e)
	{
		return null;
	},

	/** @private */
	_getEventMouseCoord: function(e, clientElem)
	{
		var elem = clientElem || this.getWidget().getElement();
		var targetElem = e.getTarget();
		//var coord = {'x': e.getOffsetX(), 'y': e.getOffsetY()};

		var coord = e.getOffsetCoord(true);  // consider CSS transform

		if (targetElem === elem)
			return coord;
		else
		{
			var elemPos = Kekule.HtmlElementUtils.getElemPagePos(elem);
			var targetPos = Kekule.HtmlElementUtils.getElemPagePos(targetElem);
			var offset = {'x': targetPos.x - elemPos.x, 'y': targetPos.y - elemPos.y};
			coord = Kekule.CoordUtils.substract(coord, offset);

			//console.log('mouse coord', e.getOffsetX(), e.getOffsetY(), e.layerX, e.layerY, offset, coord);

			return coord;
		}

		/*
		//return {x: e.getRelXToCurrTarget(), y: e.getRelYToCurrTarget()};
		var coord = {'x': e.getClientX(), 'y': e.getClientY()};

		//var offset = {'x': elem.getBoundingClientRect().left - elem.scrollLeft, 'y': elem.getBoundingClientRect().top - elem.scrollTop};
		var rect = Kekule.HtmlElementUtils.getElemPageRect(elem, true);
		var offset = {
			'x': rect.left - elem.scrollLeft,
			'y': rect.top - elem.scrollTop
		};
		var result = Kekule.CoordUtils.substract(coord, offset);
		return result;
		*/
	}
});

/**
 * An dumb widget that will not react to event.
 * @class
 * @augments Kekule.Widget.BaseWidget
 */
Kekule.Widget.DumbWidget = Class.create(Kekule.Widget.BaseWidget,
/** @lends Kekule.Widget.DumbWidget# */
{
	/** @private */
	CLASS_NAME: 'Kekule.Widget.DumbWidget',
	/** @constructs */
	initialize: function($super, parentOrElementOrDocument)
	{
		$super(parentOrElementOrDocument, true);
	},
	/** @ignore */
	doGetWidgetClassName: function($super)
	{
		return $super() + ' ' + CNS.DUMB_WIDGET;
	},
	/** @ignore */
	doCreateRootElement: function(doc)
	{
		var result = doc.createElement('span');
		return result;
	}
});

/**
 * Placeholder is a special lightweight widget, helping to create real heavy weight widget on demand on an HTML element.
 * This type of widget should not be created alone, but only can create on an existing element.
 * @class
 * @augments Kekule.Widget.BaseWidget
 */
Kekule.Widget.PlaceHolder = Class.create(Kekule.Widget.BaseWidget,
/** @lends Kekule.Widget.PlaceHolder# */
{
	/** @private */
	CLASS_NAME: 'Kekule.Widget.PlaceHolder',
	/** @constructs */
	initialize: function($super, parentOrElementOrDocument, targetWidgetClass)
	{
		this.setPropStoreFieldValue('targetWidgetClass', targetWidgetClass);
		$super(parentOrElementOrDocument, true);
	},
	/** @private */
	initProperties: function()
	{
		this.defineProp('targetWidgetClass', {'dataType': DataType.CLASS, 'serializable': false,
			'getter': function()
			{
				var result = this.getPropStoreFieldValue('targetWidgetClass');
				if (!result)
				{
					var name = this.getPropStoreFieldValue('targetWidgetClassName');
					if (name)
						result = ClassEx.findClass(name);
				}
				return result;
			}
		});
		this.defineProp('targetWidgetClassName', {
			'dataType': DataType.STRING,
			'getter': function()
			{
				var c = this.getTargetWidgetClass();
				var result = c? ClassEx.getClassName(c): this.getPropStoreFieldValue('targetWidgetClassName');
				return result;
			},
			'setter': function(value)
			{
				this.setPropStoreFieldValue('targetWidgetClassName', value);
				this.setTargetWidgetClass(ClassEx.findClass(value));
			}
		});
		// alias for targetWidgetClassName
		this.defineProp('target', {
			'dataType': DataType.STRING,
			'getter': function()
			{
				return this.getTargetWidgetClassName();
			},
			'setter': function(value)
			{
				this.setTargetWidgetClassName(value);
			}
		});


		this.defineProp('targetWidget', {
			'dataType': 'Kekule.Widget.BaseWidget', serializable: 'false', 'setter': null,
			'getter': function()
			{
				var result = this.getPropStoreFieldValue('targetWidget');
				if (!result)
				{
					result = this.createTargetWidget();
				}
				return result;
			}
		});
	},
	/** @ignore */
	doGetWidgetClassName: function($super)
	{
		var result = $super() + ' ' + CNS.PLACEHOLDER;
		var targetClass = this.getTargetWidgetClass();
		if (targetClass)
		{
			var targetHtmlClassName = ClassEx.getPrototype(targetClass).getWidgetClassName();
			result = Kekule.StrUtils.addTokens(result, targetHtmlClassName);
			//console.log('HTML class name', this.getId(), targetHtmlClassName, result);
		}
		return result;
	},
	/** @ignore */
	doCreateRootElement: function(doc)
	{
		var result = doc.createElement('img');
		return result;
	},
	/**
	 * For descendants override.
	 * @private
	 */
	doReactUiEvent: function(e)
	{
		// when UI event occurs, create real widget
		var widget = this.createTargetWidget();
		//widget.reactUiEvent(e);
	},
	/**
	 * Create real widget, replace this placeholder.
	 * @returns {Kekule.Widget.BaseWidget}
	 */
	createTargetWidget: function()
	{
		var widgetClass = this.getTargetWidgetClass();
		if (widgetClass)
		{
			try
			{
				var elem = this.getElement();
				var parentWidget = this.getParent();
				if (parentWidget && parentWidget instanceof Kekule.Widget.PlaceHolder)
				{
					// concrete parent first
					parentWidget = parentWidget.createTargetWidget();
				}
				var children = AU.clone(this.getChildWidgets());
				this.unbindElement(this.getElement());
				this.setPropStoreFieldValue('element', null);  // avoid delete element when finalize self
				var result = new widgetClass(elem);
				if (result)
				{
					//result.setParent(parentWidget);
					if (parentWidget)
					{
						var refChild = this.getNextSibling();
						this.setParent(null);
						result.setPropStoreFieldValue('parent', parentWidget);
						parentWidget._insertChild(result, refChild);
						//parentWidget._removeChild(this);
					}
					// move all children of self to new created widget
					if (children)
					{
						for (var i = 0, l = children.length; i < l; ++i)
						{
							children[i].setParent(result);
						}
					}
				}
			}
			finally
			{
				this.finalize();
			}
			return result;
		}
		else
		{
			Kekule.error(Kekule.$L('ErrorMsg.WIDGET_UNAVAILABLE_FOR_PLACEHOLDER'));
		}
	}
});

/**
 * Helper methods about widget.
 * @class
 */
Kekule.Widget.Utils = {
	/**
	 * Returns widget binding on element.
	 * @param {HTMLElement} element
	 * @returns {Kekule.Widget.BaseWidget}
	 */
	getWidgetOnElem: function(element, retainPlaceholder)
	{
		var result = element[widgetBindingField];

		if (!retainPlaceholder && (result instanceof Kekule.Widget.PlaceHolder))
		{
			result = result.getTargetWidget();
		}

		return result;
	},
	/**
	 * Returns all widgets in element and its child elements.
	 * @param {HTMLElement} element
	 * @param {Bool} checkElemInsideWidget
	 * @returns {Array}
	 */
	getWidgetsInsideElem: function(element, checkElemInsideWidget)
	{
		var result;
		var widget = Kekule.Widget.Utils.getWidgetOnElem(element);
		if (widget)
			result = [widget];
		else
			result = [];
		if (!checkElemInsideWidget)
			return result;

		var childElems = Kekule.DomUtils.getDirectChildElems(element);
		for (var i = 0, l = childElems.length; i < l; ++i)
		{
			var elem = childElems[i];
			var widgets = Kekule.Widget.Utils.getWidgetsInsideElem(elem, checkElemInsideWidget);
			result = result.concat(widgets);
		}
		return result;
	},
	/**
	 * Returns an ID specified widget in document.
	 * @param {String} id
	 * @param {HTMLDocument} doc
	 * @returns {Kekule.Widget.BaseWidget}
	 */
	getWidgetById: function(id, doc)
	{
		if (!doc)
			doc = document;
		var elem = doc.getElementById(id);
		if (elem)
			return Kekule.Widget.Utils.getWidgetOnElem(elem);
		else
			return undefined;
	},
	/**
	 * Returns widget the element belonged to.
	 * @param {HTMLElement} element
	 * @returns {Kekule.Widget.BaseWidget}
	 */
	getBelongedWidget: function(element)
	{
		var result = null; //Kekule.Widget.Utils.getWidgetOnElem(element);
		while (element && (!result))
		{
			result = Kekule.Widget.Utils.getWidgetOnElem(element);
			element = element.parentNode;
		}
		return result;
	},
	/**
	 * Returns widget the element belonged to. The widget must be a non-static one.
	 * @param {HTMLElement} element
	 * @returns {Kekule.Widget.BaseWidget}
	 */
	getBelongedResponsiveWidget: function(element)
	{
		var result = null;
		while (element && (!result))
		{
			result = Kekule.Widget.Utils.getWidgetOnElem(element);
			if (result && result.getStatic())
				result = null;
			element = element.parentNode;
		}
		return result;
	},

	/**
	 * Create widget from a definition hash object. The hash object may include the following fields:
	 *   {
	 *     'widgetClass' or 'widget': widget class, class object or string, must have,
	 *     'htmlClass': string, HTML class name should be added to widget,
	 *     'children': array of child widget definition hash
	 *   }
	 * Other fields will be set to properties of widget with the same names. If the field name starts with
	 * '#' and the value is a function, then the function will be set as an event handler.
	 * @param {Variant} parentOrElementOrDocument
	 * @param {Hash} defineObj
	 * @returns {Kekule.Widget.BaseWidget}
	 */
	createFromHash: function(parentOrElementOrDocument, defineObj)
	{
		var specialFields = ['widget', 'widgetClass', 'htmlClass', 'children'];
		var wclass = defineObj.widgetClass || defineObj.widget;
		if (typeof(wclass) === 'string')
			wclass = ClassEx.findClass(wclass);
		if (!wclass)
		{
			Kekule.error(Kekule.$L('ErrorMsg.WIDGET_CLASS_NOT_FOUND'));
			return null;
		}

		var result = new wclass(parentOrElementOrDocument);
		var fields = Kekule.ObjUtils.getOwnedFieldNames(defineObj, true);
		fields = Kekule.ArrayUtils.exclude(fields, specialFields);
		for (var i = 0, l = fields.length; i < l; ++i)
		{
			var field = fields[i];
			var value = defineObj[field];
			if (field.startsWith('#') && DataType.isFunctionValue(value))
			{
				var eventName = field.substr(1);
				result.addEventListener(eventName, value);
			}
			else if (result.hasProperty(field))
			{
				//console.log('set prop value', field, value);
				result.setPropValue(field, value);
			}
		}

		if (defineObj.htmlClass)
		{
			result.addClassName(defineObj.htmlClass, true);
		}
		if (defineObj.children)
		{
			var childDefs = defineObj.children;
			if (DataType.isArrayValue(childDefs))
			{
				for (var i = 0, l = childDefs.length; i < l; ++i)
				{
					var def = childDefs[i];
					var child = Kekule.Widget.Utils.createFromHash(result, def);
					if (child)
						child.appendToWidget(result);
				}
			}
		}

		return result;
	},

	/**
	 * When binding to element, properties of widget can be set by element attribute values.
	 * This method helps to turn string type attribute values to proper type and set it to widget.
	 * @param {Kekule.Widget.BaseWidget} widget
	 * @param {String} attribName
	 * @param {String} attribValue
	 */
	setWidgetPropFromElemAttrib: function(widget, attribName, attribValue)
	{
		var propName = attribName.camelize();
		// get widget property type first
		var dtype = widget.getPropertyDataType(propName);

		if (!dtype)  // can not find property, exit
			return;

		if (dtype === DataType.STRING)
			widget.setPropValue(propName, attribValue);
		else  // need to convert type
		{
			if (Kekule.PredefinedResReferer.isResValue(attribValue))
			{
				Kekule.PredefinedResReferer.loadResource(attribValue, function(resInfo, success)
				{
					//if (success)
					{
						// Check if widget has a special method to handle predefined resource
						//console.log(resInfo);
						if (widget.loadPredefinedResDataToProp)
							widget.loadPredefinedResDataToProp(propName, resInfo, success);
					}
				}, null, widget.getDocument());
			}
			else if (attribValue.startsWith('#') && (ClassEx.isOrIsDescendantOf(ClassEx.findClass(dtype), Kekule.Widget.BaseWidget)))  // start with '#', e.g. #id, means a id of another widget
			{
				var id = attribValue.substr(1).trim();
				Kekule.Widget.Utils._setWidgetRefPropFromId(widget, propName, id);
			}
			else
			{
				var value = JSON.parse(attribValue);
				if (Kekule.ObjUtils.notUnset(value))
				{
					var obj = ObjSerializerFactory.getSerializer('json').load(null, value);
					widget.setPropValue(propName, obj);
				}
			}
		}
	},
	/** @private */
	_setWidgetRefPropFromId: function(widget, propName, id)
	{
		if (id)
		{
			var refWidget = Kekule.Widget.getWidgetById(id, widget.getDocument());
			if (refWidget)
				widget.setPropValue(propName, refWidget);
		}
	}
};

// Alias of important Kekule.Widget.Utils methods
/**
 * Returns widget binding on element.
 * @param {HTMLElement} element
 * @returns {Kekule.Widget.BaseWidget}
 * @function
 */
Kekule.Widget.getWidgetOnElem = Kekule.Widget.Utils.getWidgetOnElem;
/**
 * Returns an ID specified widget in document.
 * @param {HTMLDocument} doc
 * @param {String} id
 * @returns {Kekule.Widget.BaseWidget}
 * @function
 */
Kekule.Widget.getWidgetById = Kekule.Widget.Utils.getWidgetById;
Kekule.$W = Kekule.Widget.Utils.getWidgetById;
/**
 * Returns widget the element belonged to.
 * @param {HTMLElement} element
 * @returns {Kekule.Widget.BaseWidget}
 * @function
 */
Kekule.Widget.getBelongedWidget = Kekule.Widget.Utils.getBelongedWidget;
/**
 * Create widget from a definition hash object. The hash object may include the following fields:
 *   {
 *     'widgetClass' or 'widget': widget class, class object or string, must have,
 *     'htmlClass': string, HTML class name should be added to widget,
 *     'children': array of child widget definition hash
 *   }
 * Other fields will be set to properties of widget with the same names. If the field name starts with
 * '#' and the value is a function, then the function will be set as an event handler.
 * @param {Variant} parentOrElementOrDocument
 * @param {Hash} defineObj
 * @returns {Kekule.Widget.BaseWidget}
 */
Kekule.Widget.createFromHash = Kekule.Widget.Utils.createFromHash;

/**
 * A singleton class to manage some global settings of widgets on HTML document.
 * User should not use this class directly.
 * @class
 * @augments ObjectEx
 *
 * @param {HTMLDocument} doc
 *
 * @property {Kekule.Widget.BaseWidget} mouseCaptureWidget Widget to capture all mouse/touch events.
 * @property {Array} popupWidgets Current popup widgets.
 * @property {Array} dialogWidgets Current opened dialogs.
 * @property {Bool} preserveWidgetList Whether the manager keep a list of all widgets on document.
 * @property {Array} widgets An array of all widgets on document.
 *   This property is only available when property preserveWidgetList is true.
 * @property {Bool} enableMouseEventToPointerPolyfill If true, mouseXXXX/touchXXXX event will also evoke react_pointerXXXX handlers on browsers that do not support pointer events directly.
 *   Currently this property should always be set to true.
 * @private
 */
/**
 * Invoked when a widget is created on document.
 *   event param of it has field: {widget}.
 * @name Kekule.Widget.GlobalManager#widgetCreate
 * @event
 */
/**
 * Invoked when a widget is finalized on document.
 *   event param of it has field: {widget}.
 * @name Kekule.Widget.GlobalManager#widgetFinalize
 * @event
 */
Kekule.Widget.GlobalManager = Class.create(ObjectEx,
/** @lends Kekule.Widget.GlobalManager# */
{
	/** @private */
	CLASS_NAME: 'Kekule.Widget.GlobalManager',
	/** @private */
	INFO_FIELD: '__$info__',
	/** @constructs */
	initialize: function($super, doc)
	{
		$super();
		this._document = doc || document;
		this._touchEventSeq = [];  // internal, for detecting ghost mouse event
		this._hammertime = null;  // private
		this.setPropStoreFieldValue('popupWidgets', []);
		this.setPropStoreFieldValue('dialogWidgets', []);
		this.setPropStoreFieldValue('modalWidgets', []);
		this.setPropStoreFieldValue('autoResizeWidgets', []);
		this.setPropStoreFieldValue('widgets', []);
		this.setPropStoreFieldValue('draggingElems', []);
		this.setPropStoreFieldValue('preserveWidgetList', true);
		this.setPropStoreFieldValue('enableMouseEventToPointerPolyfill', true);
		this.setPropStoreFieldValue('enableHammerGesture', !true);

		/*
		this.react_pointerdown_binding = this.react_pointerdown.bind(this);
		this.react_keydown_binding = this.react_keydown.bind(this);
		this.react_touchstart_binding = this.react_touchstart.bind(this);
		*/
		this.reactUiEventBind = this.reactUiEvent.bind(this);
		this.reactTouchGestureBind = this.reactTouchGesture.bind(this);
		this.reactWindowResizeBind = this.reactWindowResize.bind(this);
		/*
		this.reactPageShowBind = this.reactPageShow.bind(this);

		if (window)
			this.installWindowEventHandlers(window);
		*/
		Kekule.X.domReady(this.domReadyInit.bind(this));
	},
	/** @ignore */
	finalize: function($super)
	{
		this.uninstallWindowEventHandlers(Kekule.DocumentUtils.getDefaultView(this._document));
		this.uninstallGlobalDomMutationHandlers(this._document.documentElement/*.body*/);
		//this.uninstallGlobalHammerTouchHandlers(this._document.documentElement/*.body*/);
		//this.uninstallGlobalEventHandlers(this._document.documentElement/*.body*/);
		this.uninstallGlobalEventHandlers(this._document.body);
		this._hammertime = null;
		this.setPropStoreFieldValue('popupWidgets', null);
		this.setPropStoreFieldValue('widgets', null);
		this.setPropStoreFieldValue('draggingElems', null);
		$super();
	},
	/** @private */
	initProperties: function()
	{
		this.defineProp('mouseCaptureWidget', {'dataType': DataType.OBJECT, 'serializable': false});
		this.defineProp('popupWidgets', {'dataType': DataType.ARRAY, 'serializable': false});
		this.defineProp('dialogWidgets', {'dataType': DataType.ARRAY, 'serializable': false});
		this.defineProp('modalWidgets', {'dataType': DataType.ARRAY, 'serializable': false});
		this.defineProp('autoResizeWidgets', {'dataType': DataType.ARRAY, 'serializable': false}); // widgets resize itself when client size changing
		this.defineProp('draggingElems', {'dataType': DataType.ARRAY, 'serializable': false}); // elements related to drag and drop
		this.defineProp('preserveWidgetList', {'dataType': DataType.BOOL, 'serializable': false,
			'setter': function(value)
			{
				this.setPropStoreFieldValue('preserveWidgetList', value);
				if (!value)
					this.setPropStoreFieldValue('widgets', []);
			}
		});
		this.defineProp('widgets', {'dataType': DataType.ARRAY, 'serializable': false, 'setter': null});
		// private, record current active and focused widget
		// at one time, only one widget can be in those states
		this.defineProp('currActiveWidget', {'dataType': 'Kekule.Widget.BaseWidget', 'serializable': false});
		this.defineProp('currFocusedWidget', {'dataType': 'Kekule.Widget.BaseWidget', 'serializable': false});
		//this.defineProp('currHoverWidget', {'dataType': 'Kekule.Widget.BaseWidget', 'serializable': false});


		this.defineProp('modalBackgroundElem', {'dataType': DataType.OBJECT, 'serializable': false, 'setter': null});

		this.defineProp('enableHammerGesture', {'dataType': DataType.BOOL, 'serializable': false});
		// should always set to be true
		this.defineProp('enableMouseEventToPointerPolyfill', {'dataType': DataType.BOOL, 'serializable': false});
	},

	/** @private */
	domReadyInit: function()
	{
		this.installGlobalEventHandlers(this._document.documentElement/*.body*/);
		//this.installGlobalEventHandlers(this._document.body);
		if (this.getEnableHammerGesture())
			this._hammertime = this.installGlobalHammerTouchHandlers(this._document.body);
		this.installGlobalDomMutationHandlers(this._document.documentElement/*.body*/);
		this.installWindowEventHandlers(Kekule.DocumentUtils.getDefaultView(this._document));
	},

	/**
	 * Notify that a widget is created on page.
	 * @param {Kekule.Widget.BaseWidget} widget
	 * @private
	 */
	notifyWidgetCreated: function(widget)
	{
		if (this.getPreserveWidgetList())
			this.getWidgets().push(widget);
		this.invokeEvent('widgetCreate', {'widget': widget});
	},
	/**
	 * Notify that a widget is finalized on page.
	 * @param {Kekule.Widget.BaseWidget} widget
	 * @private
	 */
	notifyWidgetFinalized: function(widget)
	{
		if (this.getWidgets())
			Kekule.ArrayUtils.remove(this.getWidgets(), widget);
		if (this.getPopupWidgets())
			Kekule.ArrayUtils.remove(this.getPopupWidgets(), widget);
		if (this.getDialogWidgets())
			Kekule.ArrayUtils.remove(this.getDialogWidgets(), widget);
		if (this.getAutoResizeWidgets())
			Kekule.ArrayUtils.remove(this.getAutoResizeWidgets(), widget);
		if (widget === this.getCurrActiveWidget())
			this.setCurrActiveWidget(null);
		if (widget === this.getCurrFocusedWidget())
			this.setCurrFocusedWidget(null);

		this.invokeEvent('widgetFinalize', {'widget': widget});
	},
	/**
	 * Notify that active state of a widget is changed.
	 * @param {Kekule.Widget.BaseWidget} widget
	 * @param {Bool} active
	 * @private
	 */
	notifyWidgetActiveChanged: function(widget, active)
	{
		var oldWidget = this.getCurrActiveWidget();
		if (active)
		{
			if (widget !== oldWidget)
			{
				if (oldWidget)
					oldWidget.setIsActive(false);
				this.setCurrActiveWidget(widget);
			}
		}
		else
		{
			if (oldWidget === widget)
				this.setCurrActiveWidget(null);
		}
	},
	/**
	 * Notify that focus state of a widget is changed.
	 * @param {Kekule.Widget.BaseWidget} widget
	 * @param {Bool} focused
	 * @private
	 */
	notifyWidgetFocusChanged: function(widget, focused)
	{
		var oldWidget = this.getCurrFocusedWidget();
		if (focused)
		{
			if (widget !== oldWidget)
			{
				// do not need to blur old widget, this will be done automatically by browser
				if (oldWidget)
					oldWidget.setIsFocused(false);
				this.setCurrFocusedWidget(widget);
			}
		}
		else
		{
			if (oldWidget === widget)
				this.setCurrFocusedWidget(null);
		}
	},

	/**
	 * Return if there is popup widget in current document.
	 */
	hasPopupWidgets: function()
	{
		return !!this.getPopupWidgets().length;
	},
	/**
	 * Return if there is dialog widget in current document.
	 */
	hasDialogWidgets: function()
	{
		return !!this.getDialogWidgets().length;
	},

	/**
	 * Returns widget the element belonged to. The widget must be a non-static one.
	 * @param {HTMLElement} element
	 * @returns {Kekule.Widget.BaseWidget}
	 */
	getBelongedResponsiveWidget: function(element)
	{
		/*
		var result = null;
		while (element && (!result))
		{
			result = Kekule.Widget.Utils.getWidgetOnElem(element);
			if (result && result.getStatic())
				result = null;
			element = element.parentNode;
		}
		return result;
		*/
		return Kekule.Widget.Utils.getBelongedResponsiveWidget(element);
	},

	/**
	 * Notify that a widget on document has fired an event.
	 * @param {Kekule.Widget.BaseWidget} widget
	 * @param {String} eventName
	 * @param {Hash} event
	 */
	notifyWidgetEventFired: function(widget, eventName, event)
	{
		var e = Object.extend({}, event);
		e.widget = widget;
		this.invokeEvent(eventName, e);
	},

	// global event handlers
	/*
	 * Install event handlers binding to current window.
	 * @param {Window} target
	 * @private
	 */
	/*
	installWindowEventHandlers: function(target)
	{
		console.log('install window event');
		if (!this._windowEventInstalled)
		{
			Kekule.X.Event.addListener(target, 'pageshow', this.reactPageShowBind);
			this._windowEventInstalled = true;
		}
	},
	*/
	/*
	 * Called when current window is shown. Notifies widgets in page that their show state may be changed.
	 * @param {Object} e
	 * @private
	 */
	/*
	reactPageShow: function(e)
	{
		//console.log('widget page show');
		var widgets = this.getWidgets();
		for (var i = 0, l = widgets.length; i < l; ++i)
		{
			var w = widgets[i];
			w.widgetShowStateChanged();
		}
	},
	*/
	/**
	 * Install UI event (mousemove, click...) handlers to element.
	 * @param {HTMLElement} target
	 * @private
	 */
	installGlobalEventHandlers: function(target)
	{
		if (!this._globalEventInstalled)
		{
			var events = Kekule.Widget.UiEvents;
			for (var i = 0, l = events.length; i < l; ++i)
			{
				if (events[i] === 'touchstart' || events[i] === 'touchmove' || events[i] === 'touchend')  // explicit set passive to true for scroll performance on mobile devices
					Kekule.X.Event.addListener(target, events[i], this.reactUiEventBind, {passive: true});
				else
				Kekule.X.Event.addListener(target, events[i], this.reactUiEventBind);
			}
			this._globalEventInstalled = true;
		}
	},
	/**
	 * Uninstall UI event (mousemove, click...) handlers from old mainContextElement.
	 * @param {HTMLElement} element
	 * @private
	 */
	uninstallGlobalEventHandlers: function(target)
	{
		var events = Kekule.Widget.UiEvents;
		for (var i = 0, l = events.length; i < l; ++i)
		{
			Kekule.X.Event.removeListener(target, events[i], this.reactUiEventBind);
		}
	},
	/**
	 * Install event handlers on window object.
	 * @param {Window} win
	 */
	installWindowEventHandlers: function(win)
	{
		Kekule.X.Event.addListener(win, 'resize', this.reactWindowResizeBind);
	},
	/**
	 * Uninstall event handlers on window object.
	 * @param {Window} win
	 */
	uninstallWindowEventHandlers: function(win)
	{
		Kekule.X.Event.removeListener(win, 'resize', this.reactWindowResizeBind);
	},

	/**
	 * Install touch event (touch, swipe, pinch...) handlers to element.
	 * Currently hammer.js is used.
	 * @param {HTMLElement} element
	 * @private
	 */
	installGlobalHammerTouchHandlers: function(target)
	{
		if (typeof(Kekule.$jsRoot.Hammer) !== 'undefined')
		{
			var hammertime = new Hammer(target);  // Hammer(target).on(Kekule.Widget.TouchGestures.join(' '), this.reactTouchGestureBind);
			hammertime.get('pinch').set({ enable: true });
			hammertime.get('rotate').set({ enable: true });
			hammertime.on(Kekule.Widget.TouchGestures.join(' '), this.reactTouchGestureBind);
			this._hammertime = hammertime;
			//console.log(result);
			//result.stop_browser_behavior.touchAction = 'none';
			return hammertime;
		}
	},
	/**
	 * Uninstall touch event (touch, swipe, pinch...) handlers to element.
	 * Currently hammer.js is used.
	 * @param {HTMLElement} element
	 * @private
	 */
	uninstallGlobalHammerTouchHandlers: function(target)
	{
		if (this._hammertime)
			this._hammertime.off(Kekule.Widget.TouchGestures.join(' '), this.reactTouchGestureBind);
	},

	/**
	 * Install handlers to react to DOM node changes.
	 * @param {HTMLElement} target
	 * @private
	 */
	installGlobalDomMutationHandlers: function(target)
	{
		var self = this;
		if (Kekule.X.MutationObserver)
		{
			var observer = new Kekule.X.MutationObserver(
				function(mutations)
				{
					for (var i = 0, l = mutations.length; i < l; ++i)
					{
						var m = mutations[i];
						if (m.type === 'childList')  // dom tree changes
						{
							var nodes = m.addedNodes;
							for (var j = 0, k = nodes.length; j < k; ++j)
							{
								var node = nodes[j];
								if (node.nodeType === Node.ELEMENT_NODE)
								{
									self._handleDomAddedElem(node);
								}
							}
							var nodes = m.removedNodes;
							for (var j = 0, k = nodes.length; j < k; ++j)
							{
								var node = nodes[j];
								if (node.nodeType === Node.ELEMENT_NODE)
								{
									self._handleDomRemovedElem(node);
								}
							}
						}
					}
				});
			observer.observe(target, {
				childList: true,
				subtree: true
			});
			this._domMutationObserver = observer;
		}
		else // traditional DOM event method
		{
			this._reactDomNodeInserted = function(e)
			{
				var target = e.getTarget();
				if (target.nodeType === (Node.ELEMENT_NODE))  // is element
				{
					self._handleDomAddedElem(target);
				}
			};
			this._reactDomNodeRemoved = function(e)
			{
				var target = e.getTarget();
				if (target.nodeType === (Node.ELEMENT_NODE))  // is element
				{
					self._handleDomRemovedElem(target);
				}
			};
			Kekule.X.Event.addListener(target, 'DOMNodeInserted', this._reactDomNodeInserted);
			Kekule.X.Event.addListener(target, 'DOMNodeRemoved', this._reactDomNodeRemoved);
		}
	},
	/**
	 * Uninstall handlers to react to DOM node changes.
	 * @param {HTMLElement} target
	 * @private
	 */
	uninstallGlobalDomMutationHandlers: function(target)
	{
		if (this._domMutationObserver)
			this._domMutationObserver.disconnect();
		if (this._reactDomNodeInserted)
			Kekule.X.Event.removeListener(target, 'DOMNodeInserted', this._reactDomNodeInserted);
		if (this._reactDomNodeRemoved)
			Kekule.X.Event.removeListener(target, 'DOMNodeRemoved', this._reactDomNodeRemoved);
	},
	/** @private */
	_handleDomAddedElem: function(elem)
	{
		var widgets = Kekule.Widget.Utils.getWidgetsInsideElem(elem, true);
		for (var i = 0, l = widgets.length; i < l; ++i)
		{
			var w = widgets[i];
			w.insertedToDom();
			//console.log('dom inserted', w.getClassName(), elem);
		}

		var w = Kekule.Widget.Utils.getBelongedWidget(elem);
		if (w)
		{
			if (w.getElement() === elem)
				w.insertedToDom();
			else
				w.domElemAdded(elem);
			//console.log('dom add', w.getClassName(), elem);
		}
	},
	/** @private */
	_handleDomRemovedElem: function(elem)
	{
		var widgets = Kekule.Widget.Utils.getWidgetsInsideElem(elem, true);
		for (var i = 0, l = widgets.length; i < l; ++i)
		{
			var w = widgets[i];
			w.removedFromDom();
		}

		var w = Kekule.Widget.Utils.getBelongedWidget(elem);
		if (w)
			w.domElemRemoved(elem);
	},

	/** @private */
	isMouseEvent: function(eventName)
	{
		return eventName.startsWith('mouse') || (eventName === 'click');
	},
	/** @private */
	isTouchEvent: function(eventName)
	{
		return eventName.startsWith('touch');
	},
	/** @private */
	isPointerEvent: function(eventName)
	{
		return eventName.startsWith('pointer');
	},

	/**
	 * Convert a touch event to corresponding pointer event, useful for browsers that does not support pointer events.
	 * @param {Object} e
	 */
	mapTouchToPointerEvent: function(e)
	{
		var touchEvents = ['touchstart', 'touchmove', 'touchleave', 'touchend', 'touchcancel'];
		var pointerEvents = ['pointerdown', 'pointermove', 'pointerout', 'pointerover', 'pointerup'];

		var evType = e.getType();
		var newEventObj = e; //Object.create(e);
		newEventObj.pointerType = 'touch';
		var newEventType;
		if (evType === 'touchstart')  // map to pointerdown
			newEventType = 'pointerdown';
		else if (evType === 'touchmove')
			newEventType = 'pointermove';
		else if (evType === 'touchleave')
			newEventType = 'pointerout';
		else if (evType === 'touchend')
			newEventType = 'pointerup';
		else if (evType === 'touchcancel')  // has no corresponding pointer event
			;  // do nothing

		if (newEventType)
		{
			newEventObj.setType(newEventType);
			newEventObj.button = Kekule.X.Event.MouseButton.LEFT;  // simulate mouse button
			// map touch coordinate to clientX/Y, offsetX/Y, pageX/Y, screenX/Y
			var touchPosition = e.touches[0];
			var positionFieldNames = [
				'clientX', 'clientY',
				'pageX', 'pageY',
				'screenX', 'screenY'
			];
			if (touchPosition)
			{
				var positionCache = {};
				for (var i = 0, l = positionFieldNames.length; i < l; ++i)
				{
					var fname = positionFieldNames[i];
					newEventObj[fname] = touchPosition[fname];
					positionCache[fname] = touchPosition[fname];
				}
				// all event type (except touchstart), currentTarget is always the touch evoker,
				// should be transformed to element under touch pos
				if (evType !== 'touchstart')
				{
					var doc = this._document;
					var currElement = doc.elementFromPoint(newEventObj.clientX, newEventObj.clientY);
					newEventObj.setTarget(currElement);
					//console.log('save touch data 1', currElement, newEventObj.getTarget());
				}
				this._touchPointerMapData = {'positionCache': positionCache, 'targetCache': newEventObj.getTarget()};
				//console.log('save touch data 2', currElement, newEventObj.getTarget());
			}
			else  // touch end event, may has no position info, use the cache of last touch event to fulfill it
			{
				if (this._touchPointerMapData)
				{
					for (var i = 0, l = positionFieldNames.length; i < l; ++i)
					{
						var fname = positionFieldNames[i];
						newEventObj[fname] = this._touchPointerMapData.positionCache[fname];
					}
				}
				newEventObj.setTarget(this._touchPointerMapData.targetCache);
				//console.log('fetch touch cache', newEventObj.getTarget());
			}

			//console.log('map', evType, newEventObj.getType());
			return newEventObj;
		}

		return null;  // no mapping event, returns null
	},

	/** @private */
	reactUiEvent: function(e)
	{
		var evType = e.getType();

		// get target widget to dispatch event
		var targetWidget;
		var mouseCaptured;
		if (this.getMouseCaptureWidget() && (this.isMouseEvent(evType) || this.isTouchEvent(evType) || this.isPointerEvent(evType)))  // may be captured
		{
			targetWidget = this.getMouseCaptureWidget();
			mouseCaptured = true;
		}
		else
		{
			var elem = e.getTarget();
			targetWidget = this.getBelongedResponsiveWidget(elem);
		}


		// detect and mark ghost mouse event
		/*
		if (this.isTouchEvent(evType) && evType !== 'touchmove')
		{
			console.log('touch event', evType);
		}
		*/
		if (evType === 'touchstart')  // begin the sequence check
		{
			this._touchEventSeq = ['touchstart'];
			this._touchDoneTimeStamp = null;
		}
		else if (evType === 'touchcancel')  // touch cancelled, should not evoke mouse events
			this._touchEventSeq = [];
		else if (evType === 'touchend')
		{
			if (this._touchEventSeq[0] === 'touchstart')  // a normal sequence, may cause mouse simulation
			{
				this._touchEventSeq.push('touchend');
				this._touchDoneTimeStamp = Date.now();
				/*
				if (this._ghostMouseCheckId)
					clearTimeout(this._ghostMouseCheckId);
				var self = this;
				this._ghostMouseCheckId = setTimeout(function(){ self._touchDoneTimeStamp = false; }, 5000);
				*/
			}
		}
		/*
		if (evType === 'touchstart' || evType === 'touchend')
		{
			console.log('[Global touch event]', evType);
			//if (evType === 'touchstart')
			//	e.preventDefault();  // prevent ghost mouse events, but also prevent page scroll
			this._touchDoneTimeStamp = true;  // a flag to avoid "ghost mouse event" after touch
			if (this._ghostMouseCheckId)
				clearTimeout(this._ghostMouseCheckId);
			var self = this;
			this._ghostMouseCheckId = setTimeout(function(){ self._touchDoneTimeStamp = false; }, 1000);
		}
		*/
		else if (['mousedown', 'mouseup', 'mouseover', 'mouseout', 'click'].indexOf(evType) >= 0)
		{
			if (this._touchEventSeq[0] === 'touchstart' && this._touchEventSeq[1] === 'touchend') // match the touch seq
			{
				e.ghostMouseEvent = true;
				if (evType === 'click')  // the last mouse simulation event, release the ghost check
				{
					this._touchEventSeq = [];
					this._touchDoneTimeStamp = Date.now(); // some times mouse simulation will be evoked twice, so preserve a time check, eliminate the second round
				}
			}
			else if (this._touchDoneTimeStamp)  // mark ghost mouse event
			{
				var timeStamp = Date.now();
				if (timeStamp - this._touchDoneTimeStamp < 1000)  // event fires less in 1 sec, should be a ghost one
					e.ghostMouseEvent = true;
			}
			/*
			if (e.ghostMouseEvent)
			{
				console.log('receice mouse event', evType, e.ghostMouseEvent, this._touchEventSeq);
			}
			*/
		}

		/*
		if (['mouseup', 'click', 'touchend'].indexOf(evType) >= 0)  // dismiss mouse capture
		{
			if (mouseCaptured)
				this.setMouseCaptureWidget(null);
		}
		*/

		// check first if the component has event handler itself
		var funcName = Kekule.Widget.getEventHandleFuncName(e.getType());

		if (this[funcName])  // has own handler
			this[funcName](e);

		// dispatch to widget
		if (targetWidget)
		{
			//console.log('event', e.getTarget().tagName, widget.getClassName());
			targetWidget.reactUiEvent(e);
		}

		if (!e.ghostMouseEvent && !Kekule.BrowserFeature.pointerEvent && this.getEnableMouseEventToPointerPolyfill())
		{
			var mouseEvents = ['mousedown', 'mousemove', 'mouseout', 'mouseover', 'mouseup'];
			var touchEvents = ['touchstart', 'touchmove', 'touchleave', 'touchend', 'touchcancel'];
			var pointerEvents = ['pointerdown', 'pointermove', 'pointerout', 'pointerover', 'pointerup'];
			var index = mouseEvents.indexOf(evType);
			if (index >= 0)
			{
				e.setType(pointerEvents[index]);
				e.pointerType = 'mouse';
				this.reactUiEvent(e);
			}
			else if (touchEvents.indexOf(evType) >= 0)  // touch events, need further polyfill
			{
				//console.log('prepare map', evType);
				var newEvent = this.mapTouchToPointerEvent(e);
				if (newEvent)
					this.reactUiEvent(newEvent);
			}
		}
	},
	/** @private */
	reactTouchGesture: function(e)
	{
		var funcName = Kekule.Widget.getTouchGestureHandleFuncName((e.getType && e.getType()) || e.type);
		//console.log('gesture', e.type, funcName, e.target);

		if (this[funcName])
			this[funcName](e);

		// as touch gesture handling function is installed in global handler only, need to dispatch to corresponding widgets
		var widget = Kekule.Widget.getBelongedWidget(e.target);
		if (widget)
		{
			widget.reactTouchGesture(e);
		}
		else
		{
			//console.log('not captured ', e.target, e);
		}
	},
	/** @private */
	reactWindowResize: function(e)
	{
		var widgets = this.getAutoResizeWidgets();
		for (var i = 0, l = widgets.length; i < l; ++i)
		{
			if (widgets[i].isShown())
				widgets[i].autoResizeToClient();
		}
	},

	/** @private */
	_startPointerHolderTimer: function(e)
	{
		var self = this;
		this._pointerHolderTimer = {
			pointerType: e.pointerType,
			button: e.getButton(),
			coord: {'x': e.getClientX(), 'y': e.getClientY()},
			target: e.getTarget(),
			_timeoutId: setTimeout(function(){
				var newEvent = e;
				newEvent.setType('pointerhold');
				self._pointerHolderTimer = null;
				self.reactUiEvent(newEvent);
			}, Kekule.Widget._PointerHoldParams.DURATION_THRESHOLD),
			cancel: function()
			{
				clearTimeout(self._pointerHolderTimer._timeoutId);
				self._pointerHolderTimer = null;
			}
		};
		return this._pointerHolderTimer;
	},
	/** @private */
	react_pointerdown: function(e)
	{
		if (this.hasPopupWidgets() && !e.ghostMouseEvent)
		{
			if (e.getButton() === Kekule.X.Event.MouseButton.LEFT)
			{
				var elem = e.getTarget();
				this.hidePopupWidgets(elem);
			}
		}
		if (!this._pointerHolderTimer)
			this._startPointerHolderTimer(e);
		else
		{
			if (e.pointerType !== this._pointerHolderTimer.pointerType || e.getButton() !== this._pointerHolderTimer.button)
				this._pointerHolderTimer.cancel();
		}
	},
	/** @private */
	react_pointerup: function(e)
	{
		if (this._pointerHolderTimer)
			this._pointerHolderTimer.cancel();
	},
	/** @private */
	react_pointermove: function(e)
	{
		if (this._pointerHolderTimer)
		{
			if (e.getTarget() !== this._pointerHolderTimer.target)
				this._pointerHolderTimer.cancel();
			else
			{
				var oldCoord = this._pointerHolderTimer.coord;
				var newCoord = {x: e.getClientX(), y: e.getClientY()};
				if (Kekule.CoordUtils.getDistance(oldCoord, newCoord) > Kekule.Widget._PointerHoldParams.MOVEMENT_THRESHOLD)
					this._pointerHolderTimer.cancel();
			}
		}
	},

	/** @private */
	react_keydown: function(e)
	{
		var keyCode = e.getKeyCode();
		if (keyCode === Kekule.X.Event.KeyCode.ESC)
		{
			if (this.hasPopupWidgets())
			{
				//var elem = e.getTarget();
				this.hidePopupWidgets(null, true);  // dismiss even if focus on popup widget
			}
			else if (this.hasDialogWidgets())
			{
				this.hideTopmostDialogWidget(null, true);  // dismiss dialog
			}
		}
	},
	/** @private */
	react_touchstart: function(e)
	{
		if (this.hasPopupWidgets())
		{
			var elem = e.getTarget();
			this.hidePopupWidgets(elem);
		}
	},

	/** @private */
	react_dragstart: function(e)
	{
		this._clearDraggingElems();
		var targetElem = e.getTarget();
		if (targetElem)
		{
			if (e.dataTransfer)
			{
				var index = this._appendDraggingElem(targetElem);
				// save this index to e.dataTransfer for retrieving this elem later
				if (e.dataTransfer.setData)
				{
					try
					{
						e.dataTransfer.setData(Kekule.Widget.DragDrop.ELEM_INDEX_DATA_TYPE, '' + index);  // IE only allows setData('Text', data), so a different type may raise error
					}
					catch (e)
					{}
				}
				var widget = Kekule.Widget.getBelongedWidget(targetElem);   // drag a widget
				if (widget)
				{
					widget.dragStart({'htmlEvent': e, 'dataTransfer': e.dataTransfer, 'startingElem': targetElem});  // notify the widget itself has been dragged
				}
			}
		}
	},
	/** @private */
<<<<<<< HEAD
=======
	react_dragend: function(e)
	{
		var targetElem = e.getTarget();
		if (targetElem)
		{
			var widget = Kekule.Widget.getBelongedWidget(targetElem);   // drag a widget
			if (widget)
			{
				widget.dragEnd({'htmlEvent': e, 'dataTransfer': e.dataTransfer, 'startingElem': targetElem});  // notify the widget
			}
		}
		this._dragDone(e);
	},
	/** @private */
>>>>>>> af234665
	react_dragover: function(e)
	{
		var elem = e.getTarget();
		var widget = this._getNearestDragDropDestWidget(Kekule.Widget.getBelongedWidget(elem));
		if (widget && widget.getDroppable() && e.dataTransfer)  // is available drop target
		{
			var transferDetails = this._getElemAndWidgetInDraggingTransfer(e.dataTransfer);
			var dragDetails = {'htmlEvent': e, 'dataTransfer': e.dataTransfer, 'srcElem': transferDetails.elem, 'srcWidget': transferDetails.widget};
			if (widget.acceptDragSrc(dragDetails))
			{
				e.preventDefault();
				widget.dragOver(dragDetails);
			}
		}
	},
	/** @private */
<<<<<<< HEAD
=======
	react_dragleave: function(e)
	{
		var elem = e.getTarget();
		var widget = this._getNearestDragDropDestWidget(Kekule.Widget.getBelongedWidget(elem));
		if (widget && widget.getDroppable() && e.dataTransfer)  // is available drop target
		{
			var transferDetails = this._getElemAndWidgetInDraggingTransfer(e.dataTransfer);
			var dragDetails = {'htmlEvent': e, 'dataTransfer': e.dataTransfer, 'srcElem': transferDetails.elem, 'srcWidget': transferDetails.widget};
			if (widget.acceptDragSrc(dragDetails))
			{
				widget.dragLeave(dragDetails);
			}
		}
	},
	/** @private */
>>>>>>> af234665
	react_drop: function(e)
	{
		var elem = e.getTarget();
		var widget = this._getNearestDragDropDestWidget(Kekule.Widget.getBelongedWidget(elem));
		if (widget && widget.getDroppable())  // is available drop target
		{
			// drop done
			var transferDetails = this._getElemAndWidgetInDraggingTransfer(e.dataTransfer);
			var dragDetails = {'htmlEvent': e, 'dataTransfer': e.dataTransfer, 'srcElem': transferDetails.elem, 'srcWidget': transferDetails.widget}
			if (widget.acceptDragSrc(dragDetails))
			{
				if (widget.dragDrop(dragDetails))
				{
					e.preventDefault();
				}
			}
		}
		this._dragDone(e);
	},
	/** @private */
<<<<<<< HEAD
	react_dragend: function(e)
	{
		this._dragDone(e);
	},
	/** @private */
=======
>>>>>>> af234665
	_dragDone: function(e)
	{
		this._clearDraggingElems();
		var dataTransfer = e.dataTransfer;
		if (dataTransfer)
		{
			if (dataTransfer.items)
			{
				// Use DataTransferItemList interface to remove the drag data
				dataTransfer.items.clear();
			}
			else
			{
				// Use DataTransfer interface to remove the drag data
				dataTransfer.clearData();
			}
		}
	},
	/** @private */
	_getNearestDragDropDestWidget: function(currWidget)
	{
		if (!currWidget)
			return null;
		if (currWidget.getDroppable())  // is available drop target
			return currWidget;
		else
		{
			var parent = currWidget.getParent();
			return parent && this._getNearestDragDropDestWidget(parent);
		}
	},
	/** @private */
	_getElemAndWidgetInDraggingTransfer: function(dataTransfer)
	{
		var elem, widget;
		if (dataTransfer.getData)
		{
			try  // IE only allows getData('Text', data), so a different type may raise error
			{
				var sIndex = dataTransfer.getData(Kekule.Widget.DragDrop.ELEM_INDEX_DATA_TYPE);
				if (Kekule.ObjUtils.notUnset(sIndex))
				{
					var index = parseInt(sIndex) || 0;
					elem = this.getDraggingElems()[index];
				}
			}
			catch(e)
			{
				// maybe IE
				var elems = this.getDraggingElems();
				if (elems && elems.length === 1)
					elem = elems[0];
			}
			if (elem)
				widget = Kekule.Widget.getBelongedWidget(elem);
		}
		return {'elem': elem, 'widget': widget};
	},
	/** @private */
	_clearDraggingElems: function()
	{
		this.setPropStoreFieldValue('draggingElems', []);
	},
	/** @private */
	_appendDraggingElem: function(elem)
	{
		var elems = this.getDraggingElems();
		elems.push(elem);
		return elems.length - 1;
	},

	// methods about popups
	/**
	 * Called after popup widget is hidden.
	 * @param {Kekule.Widget.BaseWidget} widget
	 */
	unpreparePopupWidget: function(widget)
	{
		widget.setPopupCaller(null);
		this.restoreElem(widget.getElement());
	},
	/**
	 * Prepare before showing popup widget.
	 * In this method, popupWidget element will be moved to top most layer and its position will
	 * be recalculated.
	 * @param {Kekule.Widget.BaseWidget} popupWidget Widget to be popped up.
	 * @param {Kekule.Widget.BaseWidget} invokerWidget Who popped that widget.
	 * @param {Int} showType Value from {@link Kekule.Widget.ShowHideType}. If showType is DROPDOWN,
	 *   the new position will be calculated based on invokerWidget.
	 */
	preparePopupWidget: function(popupWidget, invokerWidget, showType)
	{
		//console.log('prepare popup', popupWidget.getClassName(), 'called by', invokerWidget && invokerWidget.getClassName());
		popupWidget.setPopupCaller(invokerWidget);
		var popupElem = popupWidget.getElement();
		//this.restoreElem(popupElem);  // restore possible changed styles in last popping

		var doc = popupElem.ownerDocument;
		// check if already in top most layer
		var topmostLayer = this.getTopmostLayer(doc, true);
		var isOnTopLayer = popupElem.parentNode === topmostLayer;

		// calc widget position
		var ST = Kekule.Widget.ShowHideType;

		// DONE: currently disable position recalculation of popup widget, since some popup widgets position is directly set
		// (e.g., atom setter in composer).
		/*
		if (showType !== ST.DROPDOWN)
			return;
		*/

		var autoAdjustSize = popupWidget.getAutoAdjustSizeOnPopup();

		var posInfo;

		/*
		if ((showType === ST.DROPDOWN) && invokerWidget)  // need to calc position on invokerWidget
		{
			posInfo = this._calcDropDownWidgetPosInfo(popupWidget, invokerWidget);
		}
		else if (!isOnTopLayer)
		{
			posInfo = this._calcPopupWidgetPosInfo(popupWidget);
		}
		*/
		var parentFixedPosition;
		if (showType === ST.DROPDOWN)  // need to calc position on invokerWidget
		{
			parentFixedPosition = Kekule.StyleUtils.isSelfOrAncestorPositionFixed(invokerWidget.getElement());
			posInfo = this._calcDropDownWidgetPosInfo(popupWidget, invokerWidget, parentFixedPosition);
		}
		else  // if (showType === ST.POPUP)
		{
			posInfo = this._calcPopupWidgetPosInfo(popupWidget, isOnTopLayer);
		}

		if (autoAdjustSize && posInfo)  // check if need to adjust size of widget
		{
			var viewPortVisibleBox = Kekule.DocumentUtils.getClientVisibleBox((invokerWidget || popupWidget).getDocument());
			var visibleWidth = viewPortVisibleBox.right - viewPortVisibleBox.left;
			var visibleHeight = viewPortVisibleBox.bottom - viewPortVisibleBox.top;
			var widgetBox = posInfo.rect;
			if (widgetBox.left + widgetBox.width > visibleWidth + viewPortVisibleBox.left)  // need to shrink
			{
				posInfo.width = (viewPortVisibleBox.right - widgetBox.left) + 'px';
				posInfo.widthChanged = true;
				//posInfo.right = '0px';
			}
			if (widgetBox.top + widgetBox.height > visibleHeight + viewPortVisibleBox.top)  // need to shrink
			{
				//posInfo.bottom = '0px';
				posInfo.height = (viewPortVisibleBox.bottom - widgetBox.top) + 'px';
				posInfo.heightChanged = true;
			}
		}

		if (!isOnTopLayer)
			this.moveElemToTopmostLayer(popupElem);
		else  // even is elem is on topmost layer, still append it to tail
			this.moveElemToTopmostLayer(popupElem, true);
		if (posInfo)
		{
			// set style
			var stylePropNames = ['left', 'top', 'right', 'bottom'];  //, 'width', 'height'];
			if (posInfo.widthChanged)
				stylePropNames.push('width');
			if (posInfo.heightChanged)
				stylePropNames.push('height');
			var oldStyle = {};
			var style = popupElem.style;

			if (showType === ST.DROPDOWN && parentFixedPosition)
				style.position = 'fixed';  // drop down widget should use the same position style to parent
			else if (!Kekule.StyleUtils.isAbsOrFixPositioned(popupElem))
			{
				style.position = 'absolute';
			}

			for (var i = 0, l = stylePropNames.length; i < l; ++i)
			{
				var name = stylePropNames[i];
				var value = posInfo[name];
				if (value)
				{
					oldStyle[name] = style[name] || '';
					style[name] = value;
				}
			}

			var info = this._getElemStoredInfo(popupElem);
			info.styles = oldStyle;
		}
	},
	/** @private */
	_calcPopupWidgetPosInfo: function(widget, isOnTopLayer)
	{
		var result;
		var EU = Kekule.HtmlElementUtils;
		var elem = widget.getElement();
		var isShown = widget.isShown();
		if (!isShown)
		{
			elem.style.visible = 'hidden';
			elem.style.display = '';
		}

		var clientRect = EU.getElemBoundingClientRect(elem, true);  // include scroll offset
		//var clientRect = EU.getElemPageRect(elem, false);  // include scroll offset
		result = {
			'rect': clientRect
		};

		if (!isOnTopLayer)  // if not on top layer, need to adjust element position
		{
			if (Kekule.StyleUtils.getComputedStyle(elem, 'position') !== 'fixed')
			{
				result.top = clientRect.top + 'px';
				result.left = clientRect.left + 'px';
			}
		}
		return result;
	},
	/** @private */
	_calcDropDownWidgetPosInfo: function(dropDownWidget, invokerWidget, parentFixedPosition)
	{
		var EU = Kekule.HtmlElementUtils;
		var D = Kekule.Widget.Position;

		var pos = invokerWidget.getDropPosition? invokerWidget.getDropPosition(): null;

		var p = invokerWidget.getParent();
		var layout = p && p.getLayout() || Kekule.Widget.Layout.HORIZONTAL;

		// check which direction can display all part of widget and drop dropdown widget to that direction
		var invokerElem = invokerWidget.getElement();
		var invokerClientRect = EU.getElemBoundingClientRect(invokerElem, true);
		//var invokerClientRect = EU.getElemPageRect(invokerElem, false);
		//var viewPortDim = EU.getViewportDimension(invokerElem);
		var viewPortBox = Kekule.DocumentUtils.getClientVisibleBox(invokerWidget.getDocument());
		var dropElem = dropDownWidget.getElement();
		// add the dropdown element to DOM tree first, else the offsetDimension will always return 0
		dropElem.style.visible = 'hidden';
		dropElem.style.display = '';
		var manualAppended = false;
		var topmostLayer = this.getTopmostLayer(dropElem.ownerDocument);
		if (!dropElem.parentNode)
		{
			//invokerElem.appendChild(dropElem);  // IMPORTANT: must append to invoker, otherwise style may be different
			topmostLayer.appendChild(dropElem);
			manualAppended = true;
		}

		dropElem.style.position = 'relative';  // absolute may cause size problem in Firefox

		var dropOffsetDim = EU.getElemOffsetDimension(dropElem);
		var dropScrollDim = EU.getElemScrollDimension(dropElem);
		//var dropClientRect = EU.getElemBoundingClientRect(dropElem);
		var dropClientRect = EU.getElemPageRect(dropElem, true);

		dropElem.style.position = 'absolute';  // restore

		// then remove from DOM tree
		if (manualAppended)
			//invokerElem.removeChild(dropElem);
			topmostLayer.removeChild(dropElem);

		//if (layout)
		if (!pos || pos === D.AUTO)  // decide drop pos
		{
			pos = 0;
			if (layout === Kekule.Widget.Layout.VERTICAL)  // check left or right
			{
				//var left = invokerClientRect.x;
				var left = invokerClientRect.x - viewPortBox.left;
				//var right = viewPortDim.width - left - invokerClientRect.width;
				var right = viewPortBox.right - invokerClientRect.x - invokerClientRect.width;
				// we prefer right, check if right can display drop down widget
				if (right >= dropOffsetDim.width)
					pos |= D.RIGHT;
				else
					pos |= (left > right)? D.LEFT: D.RIGHT;
			}
			else  // check top or bottom
			{
				//var top = invokerClientRect.y;
				var top = invokerClientRect.y - viewPortBox.top;
				//var bottom = viewPortDim.height - top - invokerClientRect.height;
				var bottom = viewPortBox.bottom - invokerClientRect.y - invokerClientRect.height;
				// we prefer bottom
				if (bottom >= dropOffsetDim.height)
					pos |= D.BOTTOM;
				else
					pos |= (top > bottom)? D.TOP: D.BOTTOM;
			}
		}

		// at last returns top/left/width/height
		/*
		var xprop = (pos & D.LEFT)? 'right': 'left';
		var yprop = (pos & D.TOP)? 'bottom': 'top';
		*/
		//console.log(invokerClientRect);
		var SU = Kekule.StyleUtils;
		//var invokerClientRect = EU.getElemBoundingClientRect(invokerElem, true);  // refetch, with document scroll considered
		var invokerClientRect = EU.getElemBoundingClientRect(invokerElem, !parentFixedPosition);  // refetch, with document scroll considered
		//var invokerClientRect = EU.getElemPageRect(invokerElem, !!parentFixedPosition);  // refetch, with document scroll considered
		var w = /*SU.getComputedStyle(dropElem, 'width') ||*/ dropScrollDim.width;
		var h = /*SU.getComputedStyle(dropElem, 'height') ||*/ dropScrollDim.height;
		/*
		var x = (pos & D.LEFT) || (pos & D.RIGHT)? invokerClientRect.left - w: invokerClientRect.left;
		var y = (pos & D.BOTTOM) || (pos & D.TOP)? invokerClientRect.top - h: invokerClientRect.top;
		*/
		/*
		var x = (pos & D.LEFT)? invokerClientRect.left - dropClientRect.width:
			(pos & D.RIGHT)? invokerClientRect.right:
			invokerClientRect.left;  // not appointed, decide automatically
		*/

		var x;
		if (pos & D.LEFT)
			x = invokerClientRect.left - dropClientRect.width;
		else if (pos & D.RIGHT)
			x = invokerClientRect.right;
		else  // not appointed, decide automatically
		{
			/*
			var leftDistance = viewPortDim.width - invokerClientRect.right;
			var rightDistance = viewPortDim.width - invokerClientRect.left;
			*/
			var leftDistance = invokerClientRect.right - viewPortBox.left;
			var rightDistance = viewPortBox.right - /* viewPortBox.left - */ invokerClientRect.left;
			if (rightDistance >= dropClientRect.width)  // default, can drop left align to left edge of invoker
				x = invokerClientRect.left;
			else if (leftDistance >= dropClientRect.width) // must drop right align to right edge of invoker
				x = invokerClientRect.right - dropClientRect.width;
			else  // left or right size are all not suffient
			{
				x = Math.max(viewPortBox.left, viewPortBox.right - dropClientRect.width);
				/*
				var preferredX = viewPortBox.right - dropClientRect.width;
				if (preferredX < viewPortBox.left)  // width larger than viewPortBox, show widget at the left edge of view box
				{
					x = viewPortBox.left;
					if (autoAdjustSize)
						w = viewPortBox.right - viewPortBox.left;
				}
				else
					x = preferredX;
				*/
			}
		}
		/*
		var y = (pos & D.TOP)? invokerClientRect.top - dropClientRect.height:
			(pos & D.BOTTOM)? invokerClientRect.bottom:
			invokerClientRect.top;
		*/
		var y;
		if (pos & D.TOP)
			y = invokerClientRect.top - dropClientRect.height;
		else if (pos & D.BOTTOM)
			y = invokerClientRect.bottom;
		else  // not appointed, calc
		{
			/*
			var topDistance = viewPortDim.height - invokerClientRect.bottom;
			var bottomDistance = viewPortDim.height - invokerClientRect.top;
			*/
			var topDistance = invokerClientRect.bottom - viewPortBox.top;
			var bottomDistance = viewPortBox.bottom - /*viewPortBox.top - */ invokerClientRect.top;
			if (bottomDistance >= dropClientRect.height)
				y = invokerClientRect.bottom;
			else if (topDistance >= dropClientRect.height)  // must drop right align to right edge of invoker
				y = invokerClientRect.bottom - dropClientRect.height;
			else  // top or bottom size are all not suffient
			{
				y = Math.max(viewPortBox.top, viewPortBox.bottom - dropClientRect.height);
				/*
				var preferredY = viewPortBox.bottom - dropClientRect.height;
				if (preferredY < viewPortBox.top)  // width larger than viewPortBox, show widget at the left edge of view box
				{
					y = viewPortBox.top;
					if (autoAdjustSize)
						h = viewPortBox.bottom - viewPortBox.top;
				}
				else
					y = preferredY;
				*/
			}
		}

		//console.log(pos, invokerClientRect, y, h, dropClientRect.height);

		var result = {};
		result.rect = {'left': x, 'top': y, 'width': w, 'height': h};

		x += 'px';
		y += 'px';
		w += 'px';
		h += 'px';
		//console.log(xprop, x, yprop, y);


		result.left = x;
		result.top = y;

		result.width = w;
		result.height = h;


		return result;
	},

	/** @private */
	_fillPersistentPopupWidgetsInHidden: function(activateWidget, allPopupWidgets, persistPopups, checkedWidgets)
	{
		checkedWidgets.push(activateWidget);
		var activateElem, parentWidget, callerWidget;
		try
		{
			if (activateWidget && activateWidget instanceof Kekule.Widget.BaseWidget)
			{
				activateElem = activateWidget.getElement();
				parentWidget = activateWidget.getParent();
				callerWidget = activateWidget.getPopupCaller();
			}
			else if (activateWidget instanceof HTMLElement)  // maybe invoke directly by an element
				activateElem = activateWidget;
			else
				activateElem = null;
		}
		catch(e)
		{
			// do nothing
			activateElem = null;
		}
		if (!activateElem)
			return;
		for (var i = 0, l = allPopupWidgets.length; i < l; ++i)
		{
			var w = allPopupWidgets[i];
			if (w === activateWidget)
			{
				persistPopups.push(w);
			}
			else
			{
				var elem = w.getElement();
				if (Kekule.DomUtils.isDescendantOf(activateElem, elem))
					persistPopups.push(w);
			}
		}
		if (parentWidget && checkedWidgets.indexOf(parentWidget) <= 0)
			this._fillPersistentPopupWidgetsInHidden(parentWidget, allPopupWidgets, persistPopups, checkedWidgets);
		if (callerWidget && checkedWidgets.indexOf(callerWidget) <= 0)
			this._fillPersistentPopupWidgetsInHidden(callerWidget, allPopupWidgets, persistPopups, checkedWidgets);
	},

	/**
	 * When use activate an element outside the popups, all popped widget should be hidden.
	 * @param {HTMLElement} activateElement
	 * @private
	 */
	hidePopupWidgets: function(activateElement, isDismissed)
	{
		var widgets = this.getPopupWidgets();
		var activateWidget = Kekule.Widget.getBelongedWidget(activateElement);
		/*
		var activateWidgetCaller = activateWidget? activateWidget.getPopupCaller(): null;
		var activateWidgetCallerElem = activateWidgetCaller? activateWidgetCaller.getElement(): null;
    */
		var persistPopups = [];
		if (activateWidget)
			this._fillPersistentPopupWidgetsInHidden(activateWidget, widgets, persistPopups, []);
		for (var i = widgets.length - 1; i >= 0; --i)
		{
			var widget = widgets[i];
			var elem = widget.getElement();
			if (elem)
			{
				/*
				if (elem === activateWidgetCallerElem || Kekule.DomUtils.isDescendantOf(activateWidgetCallerElem, elem))
					continue;
				*/
				if (persistPopups.indexOf(widget) >= 0)
					continue;
				if ((!activateElement) ||
					((elem !== activateElement) && (!Kekule.DomUtils.isDescendantOf(activateElement, elem))))  // active outside this widget, this widget need to hide
				{
					if (!isDismissed)
					{
						widget.hide();
					}
					else
						widget.dismiss();
				}
			}
			else  // element of widgets is missing, may be removed or finalized already
			{
				Kekule.ArrayUtils.remove(this.getPopupWidgets(), widget);   // remove from popup array
			}
		}
	},
	/**
	 * When press ESC key, topmost dialog widget should be hidden.
	 * @param {HTMLElement} activateElement
	 * @private
	 */
	hideTopmostDialogWidget: function(activateElement, isDismissed)
	{
		var widgets = this.getDialogWidgets() || [];
		var w = widgets[widgets.length - 1];
		if (w)
		{
			var elem = w.getElement();
			if (elem)
			{
				if (isDismissed)
					w.dismiss();
				else
					w.hide();
			}
			else  // element of widgets is missing, may be removed or finalized already
				Kekule.ArrayUtils.remove(this.geDialogWidgets(), w);
		}
	},

	/**
	 * Notify the manager that an popup widget is shown.
	 * @param {Kekule.Widget.BaseWidget} widget
	 * //@param {HTMLElement} element Base element of widget. If not set, widget.getElement() will be used.
	 */
	registerPopupWidget: function(widget /*, element*/)
	{
		/*
		var elem = element || widget.getElement();
		this.getPopupWidgetMapping().set(elem, widget);
		*/
    widget.addClassName(CNS.SHOW_POPUP);
		Kekule.ArrayUtils.pushUnique(this.getPopupWidgets(), widget);
	},
	/**
	 * Notify the manager that an popup widget is hidden.
	 * @param {Kekule.Widget.BaseWidget} widget
	 * //@param {HTMLElement} element Base element of widget. If not set, widget.getElement() will be used.
	 */
	unregisterPopupWidget: function(widget/*, element*/)
	{
		/*
		var elem = element || widget.getElement();
		this.getPopupWidgetMapping().remove(elem);
		*/
    widget.removeClassName(CNS.SHOW_POPUP);
		Kekule.ArrayUtils.remove(this.getPopupWidgets(), widget);
	},
	/**
	 * Notify the manager that an dialog widget is shown.
	 * @param {Kekule.Widget.BaseWidget} widget
	 * //@param {HTMLElement} element Base element of widget. If not set, widget.getElement() will be used.
	 */
	registerDialogWidget: function(widget /*, element*/)
	{
		widget.addClassName(CNS.SHOW_DIALOG);
		Kekule.ArrayUtils.pushUnique(this.getDialogWidgets(), widget);
	},
	/**
	 * Notify the manager that an dialog widget is hidden.
	 * @param {Kekule.Widget.BaseWidget} widget
	 * //@param {HTMLElement} element Base element of widget. If not set, widget.getElement() will be used.
	 */
	unregisterDialogWidget: function(widget/*, element*/)
	{
		widget.removeClassName(CNS.SHOW_DIALOG);
		Kekule.ArrayUtils.remove(this.getDialogWidgets(), widget);
	},

	/**
	 * Notify the manager that an dialog widget is shown.
	 * @param {Kekule.Widget.BaseWidget} widget
	 */
	registerModalWidget: function(widget)
	{
		var prevModal = this.getCurrModalWidget();
		if (prevModal)
			prevModal.removeClassName(CNS.SHOW_ACTIVE_MODAL);
		Kekule.ArrayUtils.pushUnique(this.getModalWidgets(), widget);
		widget.addClassName(CNS.SHOW_ACTIVE_MODAL);
	},
	/**
	 * Notify the manager that an dialog widget is hidden.
	 * @param {Kekule.Widget.BaseWidget} widget
	 */
	unregisterModalWidget: function(widget)
	{
		widget.removeClassName(CNS.SHOW_ACTIVE_MODAL);
		Kekule.ArrayUtils.remove(this.getModalWidgets(), widget);
		var prevModal = this.getCurrModalWidget();
		if (prevModal)
			prevModal.addClassName(CNS.SHOW_ACTIVE_MODAL);
	},
	/**
	 * Returns current (topmost) modal widget.
	 * @returns {Kekule.Widget.BaseWidget}
	 */
	getCurrModalWidget: function()
	{
		var remainingModalWidgets = this.getModalWidgets();
		if (!remainingModalWidgets || !remainingModalWidgets.length)
			return null;
		else
			return remainingModalWidgets[0];
	},


	/** @private */
	prepareModalWidget: function(widget)
	{
		// create a modal background and then relocate dialog element on it
		var doc = widget.getDocument();
		var bgElem = this.getModalBackgroundElem();
		if (!bgElem)
		{
			//console.log('create new background');
			bgElem = doc.createElement('div');
			bgElem.className = CNS.MODAL_BACKGROUND;
			this.setPropStoreFieldValue('modalBackgroundElem', bgElem);
		}
		var elem = widget.getElement();
		widget.setModalInfo({
			'oldParent': elem.parentNode,
			'oldSibling': elem.nextSibling
		});
		//alert('hi');
		if (elem.parentNode)
			elem.parentNode.removeChild(elem);
		//div.appendChild(elem);

		if (bgElem.parentNode)
			bgElem.parentNode.removeChild(bgElem);
		doc.body.appendChild(bgElem);
		doc.body.appendChild(elem);  // append widget elem on background

		this.registerModalWidget(widget);
	},
	/** @private */
	unprepareModalWidget: function(widget)
	{
		var doc = widget.getDocument();

		this.unregisterModalWidget(widget);

		//console.log('unprepareModal');
		var parentElem = widget.getElement().parentNode;
		if (parentElem)
			parentElem.removeChild(widget.getElement());

		var modalInfo = widget.getModalInfo();
		if (modalInfo)
		{
			if (modalInfo.oldParent)
				modalInfo.oldParent.insertBefore(widget.getElement(), modalInfo.oldSibling);
			widget.setModalInfo(null);
		}

		var remainActiveModalWidget = this.getCurrModalWidget();
		var bgElem = this.getModalBackgroundElem();
		if (bgElem)
		{
			if (remainActiveModalWidget)  // still has modal widget, move background element under it
			{
				if (bgElem.parentNode)
					bgElem.parentNode.removeChild(bgElem);
				var parentNode = remainActiveModalWidget.getElement().parentNode;
				parentNode.insertBefore(bgElem, remainActiveModalWidget.getElement());
			}
			else  // no modal widget, remove background element
			{
				if (bgElem.parentNode)
				{
					bgElem.parentNode.removeChild(bgElem);
				}
			}
		}
	},

	/**
	 * Register an auto-resize widget.
	 * @param {Kekule.Widget.BaseWidget} widget
	 */
	registerAutoResizeWidget: function(widget)
	{
		Kekule.ArrayUtils.pushUnique(this.getAutoResizeWidgets(), widget);
	},
	/**
	 * Unregister an auto-resize widget.
	 * @param {Kekule.Widget.BaseWidget} widget
	 */
	unregisterAutoResizeWidget: function(widget)
	{
		Kekule.ArrayUtils.remove(this.getAutoResizeWidgets(), widget);
	},

	/**
	 * Get top most layer previous created in document.
	 * @param {HTMLDocument} doc
	 * @returns {HTMLElement}
	 */
	getTopmostLayer: function(doc, canCreate)
	{
		var body = doc.body;
		return body;

		/*
		var child = body.lastChild;
		while (child && (child.className !== CNS.TOP_LAYER))
		{
			child = child.previousSibling;
		}
		if (!child && canCreate)
			child = this.createTopmostLayer(doc);
		return child;
		*/
	},
	/*
	 * Create a topmost transparent element in document to put drop down and popup widgets.
	 * @param {HTMLDocument} doc
	 * @returns {HTMLElement}
	 * @deprecated
	 */
	/*
	createTopmostLayer: function(doc)
	{
		var div = doc.createElement('div');
		div.className = CNS.TOP_LAYER;
		doc.body.appendChild(div);
		return div;
	},
	*/

	/** @private */
	_getElemStoredInfo: function(elem)
	{
		var result = null;
		if (elem)
		{
			result = elem[this.INFO_FIELD];
			if (!result)
			{
				result = {};
				elem[this.INFO_FIELD] = result;
			}
		}
		return result;
	},
	_clearElemStoredInfo: function(elem)
	{
		if (elem[this.INFO_FIELD])
			elem[this.INFO_FIELD] = undefined;
	},
	/**
	 * Move an element to top most layer for popup or dropdown.
	 * @param {HTMLElement} elem
	 * @private
	 */
	moveElemToTopmostLayer: function(elem, doNotStoreOldInfo)
	{
		// store elem's old position info first
		/*
		var oldInfo = {
			'parentElem': elem.parentNode,
			'nextSibling': elem.nextSibling
		};
		elem[this.INFO_FIELD] = oldInfo;
		*/
		if (!doNotStoreOldInfo)
		{
			var info = this._getElemStoredInfo(elem);
			info.parentElem = elem.parentNode;
			info.nextSibling = elem.nextSibling;
		}

		var layer = this.getTopmostLayer(elem.ownerDocument);
		layer.appendChild(elem);
	},
	/**
	 * Restore element's style and position in DOM tree by stored info
	 * @param {HTMLElement} elem
	 * @private
	 */
	restoreElem: function(elem)
	{
		if (!elem)
			return;
		var info = this._getElemStoredInfo(elem);
		if (!info)
			return;
		// restore style
		var oldStyles = info.styles;
		var names = Kekule.ObjUtils.getOwnedFieldNames(oldStyles);
		var style = elem.style;
		for (var i = 0, l = names.length; i < l; ++i)
		{
			var name = names[i];
			var value = oldStyles[name];
			if (value)
				style[name] = value;
			else
				Kekule.StyleUtils.removeStyleProperty(style, name);
		}

		// restore DOM tree
		if (info.parentElem)
		{
			if (info.nextSibling)
				info.parentElem.insertBefore(elem, info.nextSibling);
			else
				info.parentElem.appendChild(elem);
		}

		// clear info
		elem[this.INFO_FIELD] = null;
	}
});
Kekule.ClassUtils.makeSingleton(Kekule.Widget.GlobalManager);
Kekule.Widget.globalManager = Kekule.Widget.GlobalManager.getInstance();


})();<|MERGE_RESOLUTION|>--- conflicted
+++ resolved
@@ -395,39 +395,29 @@
  */
 /**
  * Invoked when a widget is being dragged.
-<<<<<<< HEAD
- *   event param of it has field: {widget}
-=======
  *   event param of it has field: {widget, srcElem, htmlEvent}
->>>>>>> af234665
  * @name Kekule.Widget.BaseWidget#dragStart
  * @event
  */
 /**
-<<<<<<< HEAD
-=======
  * Invoked when dragging of this widget is ended.
  *   event param of it has field: {widget, srcElem, htmlEvent}
  * @name Kekule.Widget.BaseWidget#dragEnd
  * @event
  */
 /**
->>>>>>> af234665
  * Invoked when object are dragging over this widget.
  *   event param of it has field: {widget, srcElem, srcWidget, srcFiles, dataTransfer, htmlEvent}
  * @name Kekule.Widget.BaseWidget#dragOver
  * @event
  */
 /**
-<<<<<<< HEAD
-=======
  * Invoked when the dragging is leaving off this widget.
  *   event param of it has field: {widget, srcElem, srcWidget, srcFiles, dataTransfer, htmlEvent}
  * @name Kekule.Widget.BaseWidget#dragLeave
  * @event
  */
 /**
->>>>>>> af234665
  * Invoked when object are dropping on this widget.
  *   event param of it has field: {widget, srcElem, srcWidget, srcFles, dataTransfer, htmlEvent}
  * @name Kekule.Widget.BaseWidget#dragDrop
@@ -619,11 +609,7 @@
 		//this.defineElemAttribMappingProp('draggable', 'draggable');
 		this.defineProp('draggable', {'dataType': DataType.BOOL, 'serializable': false,
 			'scope': Class.PropertyScope.PUBLIC,
-<<<<<<< HEAD
-			'getter': function() { return Kekule.StrUtils.strToBool(this.getElement().getAttribute('draggable')); },
-=======
 			'getter': function() { return Kekule.StrUtils.strToBool(this.getElement().getAttribute('draggable') || ''); },
->>>>>>> af234665
 			'setter': function(value) { this.getElement().setAttribute('draggable', value? 'true': 'false')}
 		});
 		this.defineProp('droppable', {'dataType': DataType.BOOL, //'serializable': false,
@@ -3546,11 +3532,7 @@
 		if (dataTransfer.items)
 		{
 			var result = [];
-<<<<<<< HEAD
-			var acceptedKinds = this.getDroppableDataKinds();
-=======
 			//var acceptedKinds = this.getDroppableDataKinds();
->>>>>>> af234665
 			for (var i = 0, l = dataTransfer.items.length; i < l; ++i)
 			{
 				var item = dataTransfer.items[i];
@@ -3573,11 +3555,7 @@
 		if (this.getDraggable())
 		{
 			var result = this.doDragStart(details);
-<<<<<<< HEAD
-			this.invokeEvent('dragStart', {'widget': this});
-=======
 			this.invokeEvent('dragStart', {'widget': this, 'dataTransfer': details.dataTransfer, 'startingElem': details.targetElem});
->>>>>>> af234665
 			return result;
 		}
 		else
@@ -3595,8 +3573,6 @@
 		// do nothing here
 		return true;
 	},
-<<<<<<< HEAD
-=======
 		/**
 	 * Called when the dragging is ended.
 	 * @param {Hash} details Detail object of drag, including field:
@@ -3619,7 +3595,6 @@
 	{
 		// do nothing here
 	},
->>>>>>> af234665
 	/**
 	 * A test method to determinate whether the dragging src can be dropped in this widget.
 	 * @param {Hash} details Detail object of drag, including field:
@@ -3631,24 +3606,6 @@
 		if (this.getDroppable())
 		{
 			var result = true;
-<<<<<<< HEAD
-			var acceptedKinds = this.getDroppableDataKinds();
-			if (acceptedKinds)
-			{
-				if (details.dataTransfer.items)
-				{
-					var acceptedItems = this._filterDraggedDataItemByKinds(details.dataTransfer);
-					if (!acceptedItems.length)
-						result = false;
-				}
-				else // another way to check if files drags in
-				{
-					if (acceptedKinds.indexOf('file') >=0 && details.dataTransfer.files && details.dataTransfer.files.length)
-						result = true;
-				}
-			}
-			return result && this.doAcceptDragSrc(details);
-=======
 
 			// evoke event to query
 			var evArg = {'widget': this, 'htmlEvent': details.htmlEvent, 'dataTransfer': details.dataTransfer, 'srcElem': details.srcElem, 'srcWidget': details.srcWidget, 'srcFiles': details.dataTransfer && details.dataTransfer.files};
@@ -3678,7 +3635,6 @@
 
 				return result && this.doAcceptDragSrc(details);
 			}
->>>>>>> af234665
 		}
 		else
 			return false;
@@ -3727,8 +3683,6 @@
 		return true;
 	},
 	/**
-<<<<<<< HEAD
-=======
 	 * Called when source objects is dragging out of this widget.
 	 * @param {Hash} details Detail object of drag, including field:
 	 *   {htmlEvent: HTMLEvent, dataTransfer: DataTransfer, startingElem: HTMLElement, srcWidget: Kekule.Widget.BaseWidget}.
@@ -3754,7 +3708,6 @@
 	},
 
 	/**
->>>>>>> af234665
 	 * Called when source objects is dropped on this widget.
 	 * @param {Hash} details Detail object of drag, including field:
 	 *   {htmlEvent: HTMLEvent, dataTransfer: DataTransfer, startingElem: HTMLElement, srcWidget: Kekule.Widget.BaseWidget}.
@@ -5372,8 +5325,6 @@
 		}
 	},
 	/** @private */
-<<<<<<< HEAD
-=======
 	react_dragend: function(e)
 	{
 		var targetElem = e.getTarget();
@@ -5388,7 +5339,6 @@
 		this._dragDone(e);
 	},
 	/** @private */
->>>>>>> af234665
 	react_dragover: function(e)
 	{
 		var elem = e.getTarget();
@@ -5405,8 +5355,6 @@
 		}
 	},
 	/** @private */
-<<<<<<< HEAD
-=======
 	react_dragleave: function(e)
 	{
 		var elem = e.getTarget();
@@ -5422,7 +5370,6 @@
 		}
 	},
 	/** @private */
->>>>>>> af234665
 	react_drop: function(e)
 	{
 		var elem = e.getTarget();
@@ -5443,14 +5390,6 @@
 		this._dragDone(e);
 	},
 	/** @private */
-<<<<<<< HEAD
-	react_dragend: function(e)
-	{
-		this._dragDone(e);
-	},
-	/** @private */
-=======
->>>>>>> af234665
 	_dragDone: function(e)
 	{
 		this._clearDraggingElems();
