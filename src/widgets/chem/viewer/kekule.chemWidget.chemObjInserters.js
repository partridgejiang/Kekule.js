/**
 * @fileoverview
 * A chem object setter widget based on Viewer.
 * This widget is mainly designed for extra web editor plugins or browser addons.
 * @author Partridge Jiang
 */

/*
 * requires /lan/classes.js
 * requires /utils/kekule.utils.js
 * requires /xbrowsers/kekule.x.js
 * requires /core/kekule.common.js
 * requires /widgets/kekule.widget.base.js
 * requires /widgets/kekule.widget.helpers.js
 * requires /widgets/commonCtrls/kekule.widget.tabViewes.js
 * requires /widgets/commonCtrls/kekule.widget.buttons.js
 * requires /widgets/commonCtrls/kekule.widget.formControls.js
 * requires /widgets/advCtrls/kekule.widget.colorPickers.js
 * requires /widgets/chem/kekule.chemWidget.base.js
 * requires /widgets/chem/kekule.chemWidget.chemObjDisplayers.js
 * requires /widgets/chem/kekule.chemWidget.viewers.js
 * requires /widgets/advCtrls/kekule.widget.widgetGrids.js
 * requires /widgets/chem/kekule.chemWidget.dialogs.js
 *
 * requires /localization/kekule.localize.widget.js
 */

var Class = require('../../../lan/classes').Class
var ClassEx = require('../../../lan/classes').ClassEx
var ObjectEx = require('../../../lan/classes').ObjectEx
var DataType = require('../../../lan/classes').DataType
var JsonUtility = require('../../../lan/xmlJsons').JsonUtility
module.exports = function(Kekule){

var PS = Class.PropertyScope;
var DU = Kekule.DomUtils;
var AU = Kekule.ArrayUtils;
var CW = Kekule.ChemWidget;
//var CWT = Kekule.ChemWidgetTexts;

/** @ignore */
Kekule.ChemWidget.HtmlClassNames = Object.extend(Kekule.ChemWidget.HtmlClassNames, {
	CHEMOBJSETTER: 'K-Chem-Obj-Setter',
	CHEMOBJSETTER_TOOLBAR_AREA: 'K-Chem-Obj-Setter-Toolbar-Area',
	CHEMOBJSETTER_CLIENT: 'K-Chem-Obj-Setter-Client',
	CHEMOBJSETTER_VIEWER: 'K-Chem-Obj-Setter-Viewer',
	CHEMOBJSETTER_TABGROUP: 'K-Chem-Obj-Setter-TabGroup',
	CHEMOBJSETTER_INFOLABEL: 'K-Chem-Obj-Setter-InfoLabel',
	CHEMOBJSETTER_REGION: 'K-Chem-Obj-Setter-Region',
	CHEMOBJSETTER_REGION_LABEL: 'K-Chem-Obj-Setter-Region-Label',
	CHEMOBJSETTER_LINE: 'K-Chem-Obj-Setter-Line',
	//CHEMOBJSETTER_OPTIONPANEL: 'K-Chem-Obj-Setter-OptionPanel',

	CHEMOBJSETTER_CONFIGURATOR: 'K-Chem-Obj-Setter-Configurator'
});

var CNS = Kekule.Widget.HtmlClassNames;
var CCNS = Kekule.ChemWidget.HtmlClassNames;


/**
 * A chem widget to insert chem viewer elements to HTML document.
 * This widget is mainly designed for extra web editor plugins or browser addons.
 * @class
 * @augments Kekule.ChemWidget.AbstractWidget
 *
 * @property {Kekule.ChemWidget.Viewer} viewer The viewer instance embedded in this widget.
 * @property {Int} renderType Display in 2D or 3D. Value from {@link Kekule.Render.RendererType}.
 * @property {Kekule.ChemObject} chemObj The root object in editor.
 * @property {Bool} showInfo Whether info label is shown.
 */
Kekule.ChemWidget.ChemObjInserter = Class.create(Kekule.ChemWidget.AbstractWidget,
/** @lends Kekule.ChemWidget.ChemObjInserter# */
{
	/** @private */
	CLASS_NAME: 'Kekule.ChemWidget.ChemObjInserter',
	/** @private */
	DEF_BGCOLOR_2D: 'transparent',
	/** @private */
	DEF_BGCOLOR_3D: '#000000',
	/** @construct */
	initialize: function($super, parentOrElementOrDocument, chemObj, renderType, viewerConfigs)
	{
		this._configAction = new Kekule.Widget.ActionOpenConfigWidget(this);
		this._toolbarParentElem = null;
		this._infoLabel = null;
		this._infoLabelTemplate = Kekule.$L('ChemWidgetTexts.CAPTION_WIDTH_HEIGHT');
		$super(parentOrElementOrDocument);
		var viewer = this.getViewer();
		if (renderType)
			viewer.setRenderType(renderType);
		if (viewerConfigs)
			viewer.setViewerConfigs(viewerConfigs);

		this.adjustChildrenSizes();
	},
	/** @private */
	doFinalize: function($super)
	{
		if (this._configAction)
			this._configAction.finalize();
		$super();
	},
	/** @private */
	initProperties: function()
	{
		this.defineProp('viewer', {
			'dataType': 'Kekule.ChemWidget.Viewer', 'serializable': false, 'setter': null,
			'getter': function()
			{
				var result = this.getPropStoreFieldValue('viewer');
				if (!result)
				{
					result = this.createViewer();
					this.setPropStoreFieldValue('viewer', result);
				}
				return result;
			}
		});
		this.defineProp('chemObj', {'dataType': 'Kekule.ChemObject', 'serializable': false, 'scope': PS.PUBLIC,
			'getter': function()
			{
				var viewer = this.getPropStoreFieldValue('viewer');
				return viewer? viewer.getChemObj(): this.getPropStoreFieldValue('chemObj');
			},
			'setter': function(value)
			{
				//var oldObj = this.getPropStoreFieldValue('chemObj');
				//if (value !== oldObj)  // some times oldObj itself may change and may need to repaint
				{
					this.setPropStoreFieldValue('chemObj', value);
					if (this.getViewer())
						this.getViewer().setChemObj(value);
				}
			}
		});
		this.defineProp('renderType', {'dataType': DataType.INT, 'serializable': false, 'scope': PS.PUBLIC,
			'setter': function(value)
			{
				var oldValue = this.getRenderType();
				if (value !== oldValue)
				{
					this.setPropStoreFieldValue('renderType', value);
					this.getViewer().setRenderType(value);
					var tabs = this.getTabs();
					if (tabs)
					{
						var index = (value === Kekule.Render.RendererType.R3D)? 1: 0;
						tabs.getChildWidgets()[index].setChecked(true);
					}
				}
			}
		});
		this.defineProp('is3D', {'dataType': DataType.BOOL, 'serializable': false,
			'getter': function() { return this.getRenderType() === Kekule.Render.RendererType.R3D; },
			'setter': function(value) { this.setRenderType(value? Kekule.Render.RendererType.R3D: Kekule.Render.RendererType.R2D); }
		});
		this.defineProp('showInfo', {'dataType': DataType.BOOL, 'serializable': false,
			'getter': function()
			{
				return this._infoLabel && Kekule.StyleUtils.isShown(this._infoLabel);
			},
			'setter': function(value)
			{
				if (this._infoLabel)
					Kekule.StyleUtils.setDisplay(this._infoLabel, value);
			}
		});
		this.defineProp('autoSizeExport', {'dataType': DataType.BOOL});
		this.defineProp('backgroundColor2D', {'dataType': DataType.STRING,
			'setter': function(value) { this.setPropStoreFieldValue('backgroundColor2D', value); this.backgroundColorChange(); }
		});
		this.defineProp('backgroundColor3D', {'dataType': DataType.STRING,
			'setter': function(value) { this.setPropStoreFieldValue('backgroundColor3D', value); this.backgroundColorChange(); }
		});
		this.defineProp('exportViewerPredefinedSetting', {'dataType': DataType.STRING});

		this.defineProp('clientPanel', {'dataType': DataType.OBJECT, 'serializable': false, 'setter': false, 'scope': PS.PRIVATE});
		this.defineProp('tabs', {'dataType': DataType.OBJECT, 'serializable': false, 'setter': false, 'scope': PS.PRIVATE});
		//this.defineProp('optionPanel', {'dataType': DataType.OBJECT, 'serializable': false, 'setter': false, 'scope': PS.PRIVATE});
		//this.defineProp('infoLabel', {'dataType': DataType.OBJECT, 'serializable': false, 'setter': false, 'scope': PS.PRIVATE});


		// viewer delegated property
		// from ChemObjDisplayer
		this._defineViewerDelegatedProp('chemObjLoaded');
		this._defineViewerDelegatedProp('renderConfigs');
		this._defineViewerDelegatedProp('drawOptions');
		this._defineViewerDelegatedProp('allowCoordBorrow');
		// from viewer
		this._defineViewerDelegatedProp('autoSize');
		this._defineViewerDelegatedProp('autofit');
		this._defineViewerDelegatedProp('viewerConfigs');
		this._defineViewerDelegatedProp('allowedMolDisplayTypes');
		this._defineViewerDelegatedProp('enableEdit');
		this._defineViewerDelegatedProp('enableEditFromVoid');
		this._defineViewerDelegatedProp('modalEdit');
		this._defineViewerDelegatedProp('toolButtons');
		this._defineViewerDelegatedProp('enableDirectInteraction');
		this._defineViewerDelegatedProp('enableTouchInteraction');
	},
	/** @ignore */
	initPropValues: function($super)
	{
		$super();
		this.setAutoSizeExport(true);
		this.setBackgroundColor3D(this.DEF_BGCOLOR_3D);
		this.setExportViewerPredefinedSetting('basic');
	},
	/**
	 * Define property that directly mapped to viewer's property.
	 * @param {String} propName
	 * @param {String} viewerPropName Name of corresponding property in editor.
	 * @return {Object} Property info object added to property list.
	 * @private
	 */
	_defineViewerDelegatedProp: function(propName, viewerPropName)
	{
		if (!viewerPropName)
			viewerPropName = propName;
		var viewerPropInfo = ClassEx.getPropInfo(Kekule.ChemWidget.Viewer, viewerPropName);
		var propOptions = Object.create(viewerPropInfo);
		propOptions.getter = null;
		propOptions.setter = null;
		if (viewerPropInfo.getter)
		{
			propOptions.getter = function()
			{
				return this.getViewer().getPropValue(viewerPropName);
			};
		}
		if (viewerPropInfo.setter)
		{
			propOptions.setter = function(value)
			{
				this.getViewer().setPropValue(viewerPropName, value);
			}
		}
		return this.defineProp(propName, propOptions);
	},

	/** @private */
	loadPredefinedResDataToProp: function(propName, resData, success)
	{
		if (propName === 'chemObj')  // only this property can be set by predefined resource
		{
			if (success)
			{
				var chemObj = Kekule.IO.loadTypedData(resData.data, resData.resType, resData.resUri);
				this.setChemObj(chemObj);
			}
			else  // else, failed
			{
				Kekule.error(Kekule.$L('ErrorMsg.CANNOT_LOAD_RES_OF_URI') + resData.resUri || '');
			}
		}
	},

	/** @ignore */
	doGetWidgetClassName: function($super)
	{
		var result = $super() + ' ' + CCNS.CHEMOBJSETTER;
		return result;
	},

	/** @ignore */
	doCreateRootElement: function(doc)
	{
		var result = doc.createElement('div');
		return result;
	},
	/** @ignore */
	doCreateSubElements: function($super, doc, rootElem)
	{
		var result = $super(doc, rootElem);

		// create child widgets
		// toolbar
		this.createToolbarParent(rootElem);
		// client
		var clientPanel = new Kekule.Widget.Panel(this);
		clientPanel.addClassName(CCNS.CHEMOBJSETTER_CLIENT);
		clientPanel.setUseCornerDecoration(false);
		clientPanel.appendToElem(rootElem);
		this.setPropStoreFieldValue('clientPanel', clientPanel);
		this.createViewer(clientPanel.getCoreElement());
		//this.createOptionPanel(clientPanel.getCoreElement());
		this.createInfoLabel(rootElem, this.getViewer());
		// tab
		this.createTabs(rootElem);

		return result;
	},

	/** @ignore */
	doResize: function($super)
	{
		// notify children
		//this.getViewer().resized();
		this.adjustChildrenSizes();
	},
	/** @ignore */
	doWidgetShowStateChanged: function($super, isShown)
	{
		$super(isShown);
		this.adjustChildrenSizes();
	},

	/** @ignore */
	getResizerElement: function()
	{
		return this.getClientPanel()? this.getClientPanel().getCoreElement(): this.getCoreElement();
	},

	/** @private */
	getBackgroundColor: function(renderType)
	{
		var result = (renderType === Kekule.Render.RendererType.R3D)? this.getBackgroundColor3D(): this.getBackgroundColor2D();
		if (result === Kekule.Widget.ColorPicker.SpecialColors.TRANSPARENT)
			result = 'transparent';
		return result;
	},
	/** @private */
	setBackgroundColor: function(color, renderType)
	{
		if (renderType === Kekule.Render.RendererType.R3D)
		{
			var value = color || this.DEF_BGCOLOR_3D;
			this.setBackgroundColor3D(value);
		}
		else
		{
			var value = color || this.DEF_BGCOLOR_2D;
			this.setBackgroundColor2D(value);
		}
	},
	/** @private */
	backgroundColorChange: function()
	{
		var color = this.getBackgroundColor(this.getRenderType());
		var viewer = this.getPropStoreFieldValue('viewer');
		if (viewer)
		{
			//console.log('set back color', color);
			/*
			var elem = viewer.getElement();
			elem.style.backgroundColor = color || 'transparent';
			*/
			viewer.setBackgroundColor(color);
		}
	},

	/**
	 * Adjust size and positions of children when widget size is changed.
	 * @private
	 */
	adjustChildrenSizes: function()
	{
		//var selfRect = this.getBoundingClientRect();
		var selfRect = this.getPageRect();
		//var toolbarRect = Kekule.HtmlElementUtils.getElemBoundingClientRect(this._toolbarParentElem);
		var toolbarRect = Kekule.HtmlElementUtils.getElemPageRect(this._toolbarParentElem);
		var tabs = this.getTabs();
		//var tabRect = tabs && tabs.getBoundingClientRect();
		var tabRect = tabs && tabs.getPageRect();
		var h = tabRect.top - toolbarRect.bottom;
		//console.log(selfRect.height, toolbarRect.height, tabRect.height, h);
		this.getClientPanel().setHeight(h + 'px');
		//console.log('set height', h, tabRect, toolbarRect);
		this.getViewer().resized();
		//var clientRect = this.getClientPanel().getBoundingClientRect();
		/*
		if (tabRect)
		{
			// client
			var panel = this.getClientPanel();
			var style = panel.getElement().style;
			style.top = tabRect.height + 'px';
			style.bottom = '0px';
			panel.resized();
			// viewer
			this.getViewer().resized();
		}
		*/
	},

	/** @private */
	createViewer: function(rootElem)
	{
		var BNS = Kekule.ChemWidget.ComponentWidgetNames;
		var EM = Kekule.Widget.EvokeMode;
		var result = new Kekule.ChemWidget.Viewer(this, null, this.getRenderType());
		result.addClassName([CNS.DYN_CREATED, CCNS.CHEMOBJSETTER_VIEWER]);

		// set default value
		result.setRenderType(Kekule.Render.RendererType.R2D);
		result.setEnableEdit(true);
		result.setEnableEditFromVoid(true);
		result.setRestrainEditorWithCurrObj(false);  // can edit anything defaultly
		result.setEnableToolbar(true);
		result.setPredefinedSetting('fullFunc');  // enable all functions of composer
		var buttons = AU.exclude(result.getDefaultToolBarButtons(), BNS.config);
		buttons.push({
			'action': this._configAction
		});
		buttons.splice(2, 0, BNS.clearObjs);
		result.setToolbarParentElem(this._toolbarParentElem);
		result.setToolButtons(buttons); //.concat([{'text': 'MyButton', 'hint': 'Custom'}]));
		result.setToolbarPos(Kekule.Widget.Position.BOTTOM);
		result.setToolbarMarginVertical(-2);
		result.setToolbarEvokeModes([EM.ALWAYS]);

		result.addEventListener('resize', this.updateInfoLabel, this);

		result.appendToElem(rootElem);
		//result.setToolbarEvokeModes([EM.ALWAYS]);
		result.setChemObj(this.getChemObj());

		this.setPropStoreFieldValue('viewer', result);

		this.backgroundColorChange();  // force change background color

		return result;
	},
	/** @private */
	createToolbarParent: function(rootElem)
	{
		var result = rootElem.ownerDocument.createElement('div');
		result.className = CCNS.CHEMOBJSETTER_TOOLBAR_AREA;
		rootElem.appendChild(result);
		this._toolbarParentElem = result;
		return result;
	},
	/** @private */
	createTabs: function(rootElem)
	{
		var tabTexts = [Kekule.$L('ChemWidgetTexts.CAPTION_2D'), Kekule.$L('ChemWidgetTexts.CAPTION_3D')];
		var selIndex = (this.getRenderType() === Kekule.Render.RendererType.R3D)? 1: 0;
		var result = new Kekule.Widget.TabButtonGroup(this);
		result.setTabButtonPosition(Kekule.Widget.Position.BOTTOM);
		result.addClassName([CNS.DYN_CREATED, CCNS.CHEMOBJSETTER_TABGROUP]);
		var btns = [];
		for (var i = 0, l = tabTexts.length; i < l; ++i)
		{
			var btn = new Kekule.Widget.RadioButton(result);
			btn.setText(tabTexts[i]);
			if (i === selIndex)
				btn.setChecked(true);
			btns.push(btn);
		}
		result.addEventListener('switch', function(e){
			var btn = e.button;
			var index = btns.indexOf(btn);
			var rType = (index === 1)? Kekule.Render.RendererType.R3D: Kekule.Render.RendererType.R2D;
			this.setRenderType(rType);
			this.backgroundColorChange();  // force change background color
		}, this);
		result.appendToElem(rootElem);
		this.setPropStoreFieldValue('tabs', result);

		return result;
	},
	/* @private */
	/*
	createOptionPanel: function(rootElem)
	{
		var result = new Kekule.Widget.Panel(this);
		result.addClassName([CNS.DYN_CREATED, CCNS.CHEMOBJSETTER_OPTIONPANEL]);
		result.appendToElem(rootElem);
		this.setPropStoreFieldValue('optionPanel', result);
		return result;
	},
	*/
	/** @private */
	createInfoLabel: function(rootElem, viewer)
	{
		var result = this.getDocument().createElement('div');
		result.className = CNS.DYN_CREATED + ' ' + CCNS.CHEMOBJSETTER_INFOLABEL;
		viewer.getElement().appendChild(result);
		this._infoLabel = result;
		return result;
	},

	/** @private */
	updateInfoLabel: function()
	{
		var viewer = this.getViewer();
		if (viewer && this._infoLabel)
		{
			var dim = viewer.getContextDimension();
			var s = dim? this._infoLabelTemplate.format(Math.round(dim.width), Math.round(dim.height)): '';
			Kekule.DomUtils.setElementText(this._infoLabel, s);
		}
	},

	/**
	 * Returns dimension of viewer context.
	 * @returns {Hash}
	 */
	getContextDimension: function()
	{
		return this.getViewer().getContextDimension();
	},
	/**
	 * Resize self to make viewer context at dimension.
	 * @param {Hash} dimension
	 */
	setContextDimension: function(dimension)
	{
		var oldDim = this.getContextDimension();
		var deltaW = dimension.width - oldDim.width;
		var deltaH = dimension.height - oldDim.height;
		//var elem = this.getElement();
		//Kekule.StyleUtils.getComputedStyle()
		var selfOldDim = this.getDimension();
		var selfNewDim = {'width': selfOldDim.width + deltaW, 'height': selfOldDim.height + deltaH};
		this.setDimension(selfNewDim.width, selfNewDim.height);
		return this;
	},

	// methods of export
	/**
	 * Export drawing content in viewer to a data URL for <img> tag to use.
	 * @param {String} dataType Type of image data, e.g. 'image/png'.
	 * @param {Hash} options Export options, usually this is a number between 0 and 1
	 *   indicating image quality if the requested type is image/jpeg or image/webp.
	 * @returns {String}
	 */
	exportToDataUri: function(dataType, options)
	{
		/*
		if (this.getAutoSizeExport())
			this.setAutoSize(true);
		*/
		var result = this.getViewer().exportToDataUri(dataType, options);
		//alert(result);
		/*
		if (this.getAutoSizeExport())  // restore
		{
			this.setAutoSize(false);
			var elem = this.getViewer().getElement();
			elem.style.width = 'auto';
			elem.style.height = 'auto';
			this.getViewer().resized();
		}
		*/
		return result;
	},
	/**
	 * Export drawing content in viewer and with additional informations (such as draw options).
	 * @param {String} dataType
	 * @param {Hash}options
	 * @returns {Hash}
	 */
	exportDetails: function(dataType, options)
	{
		if (this.getAutoSizeExport())
			this.setAutoSize(true);
		var ops = this.getViewer().getActualDrawOptions();
		var dim = this.getViewer().getContextDimension();
		var result = {
			'dataUri': this.exportToDataUri(dataType, options),
			'drawOptions': ops,
			'drawOptionsJson': JSON.stringify(ops),
			'chemObj': this.getChemObj(),
			'chemObjJson': Kekule.IO.saveMimeData(this.getChemObj(), 'chemical/x-kekule-json'),
			'autoSize': this.getAutoSizeExport(),
			'autofit': this.getAutofit(),
			'width': Math.round(dim.width),
			'height': Math.round(dim.height),
			'renderType': this.getRenderType() || Kekule.Render.RendererType.R2D,
			'backgroundColor': this.getBackgroundColor(this.getRenderType()),
			'predefinedSetting': this.getExportViewerPredefinedSetting()
		};
		if (this.getAutoSizeExport())  // restore
		{
			this.setAutoSize(false);
			var elem = this.getViewer().getElement();
			elem.style.width = 'auto';
			elem.style.height = 'auto';
			this.getViewer().resized();
		}
		return result;
	},

	/**
	 * If export viewer to a HTML img element, this method returns the essential attributes.
	 * @param {String} dataType Export image data type.
	 * @param {Hash} options
	 * @returns {Hash} Attribute/value pairs.
	 */
	getExportImgElemAttributes: function(dataType, options)
	{
		var detail = this.exportDetails(dataType, options);
		var style = 'width:' + detail.width + 'px; height:' + detail.height + 'px';
		/*
		if (detail.backgroundColor)
			style += '; background-color: ' + detail.backgroundColor;
		else if (this.getIs3D())
			style += '; background-color: #000';
		*/
		var result = {
			'src': detail.dataUri,
			'style': style,
			'width': detail.width,
			'height': detail.height,
			'data-kekule-widget': 'Kekule.ChemWidget.Viewer',
			'data-render-type': detail.renderType,
			'data-chem-obj': detail.chemObjJson,
			'data-draw-options': detail.drawOptionsJson,
			'data-predefined-setting': detail.predefinedSetting
		};
		if (Kekule.ObjUtils.notUnset(detail.autoSize))
			result['data-auto-size'] = detail.autoSize;
		if (Kekule.ObjUtils.notUnset(detail.autofit))
			result['data-auto-fit'] = detail.autofit;
		if (Kekule.ObjUtils.notUnset(detail.backgroundColor))
			result['data-background-color'] = detail.backgroundColor;
		return result;
	},

	/**
	 * Export viewer to a new created HTML img element.
	 * @param {HTMLElement} doc
	 * @param {String} dataType Export image data type
	 * @param {Hash} options
	 * @returns {HTMLElement}
	 */
	createExportImgElement: function(doc, dataType, options)
	{
		//var detail = this.exportDetails(dataType, options);
		var result = doc.createElement('img');
		var attribs = this.getExportImgElemAttributes(dataType, options);
		Kekule.DomUtils.setElemAttributes(result, attribs);
		return result;
	},

	/**
	 * Load a chem object and apply settings in this widget from specified attribs.
	 * @param {Kekule.ChemObject} chemObj
	 * @param {Hash} detail
	 */
	importChemObjWithDetails: function(chemObj, detail)
	{
		this.setChemObj(chemObj);
		//if (detail.renderType)
		this.setRenderType(detail.renderType || Kekule.Render.RendererType.R2D);
		//console.log(detail);
		if (Kekule.ObjUtils.notUnset(detail.autoSize))
			this.setAutoSizeExport(!!detail.autoSize);
		if (Kekule.ObjUtils.notUnset(detail.autofit))
			this.setAutofit(!!detail.autofit);
		if (detail.width && detail.height && (!detail.autoSize || detail.renderType === Kekule.Render.RendererType.R3D))
			this.setContextDimension({'width': detail.width, 'height': detail.height});
		if (detail.drawOptions)
			this.getViewer().setDrawOptions(detail.drawOptions);
		if (detail.backgroundColor)
			this.setBackgroundColor(detail.backgroundColor, this.getRenderType());
		return this;
	},

	/**
	 * Load a chem object and apply settings in this widget from hash attribs of an HTML element prviously exported.
	 * @param {Hash} attribs
	 */
	importFromElemAttribs: function(attribs)
	{
		//if (!attribs.width)
		attribs.width = JsonUtility.parse(attribs.width);
		//if (!attribs.height)
		attribs.height = JsonUtility.parse(attribs.height);
		var chemObjJson = attribs['data-chem-obj'];
		var chemObj = chemObjJson? Kekule.IO.loadMimeData(chemObjJson, 'chemical/x-kekule-json'): null;
		if (attribs['data-render-type'])
			attribs.renderType = JsonUtility.parse(attribs['data-render-type']);
		if (attribs['data-draw-options'])
			attribs.drawOptions = JsonUtility.parse(attribs['data-draw-options']);
		if (attribs['data-auto-size'])
			attribs.autoSize = JsonUtility.parse(attribs['data-auto-size']);
		if (attribs['data-autofit'])
			attribs.autofit = JsonUtility.parse(attribs['data-autofit']);
<<<<<<< HEAD
		if (attribs['backgroundColor'])
			// attribs.backgroundColor = attribs['backgroundColor']; // No need to do an assignment as it's already assigned properly
=======
		if (attribs['data-background-color'])
			attribs.backgroundColor = attribs['data-background-color'];
>>>>>>> 2de30f08
		return this.importChemObjWithDetails(chemObj, attribs);
	},

	/**
	 * Load a chem object and apply settings in this widget from an HTML element previously exported.
	 * @param {HTMLElement} element
	 */
	importFromElem: function(element)
	{
		//var dim = Kekule.HtmlElementUtils.getElemBoundingClientRect(element);
		var dim = Kekule.HtmlElementUtils.getElemPageRect(element);
		var attribs = Kekule.DomUtils.fetchAttributeValuesToJson(element);
		if (!attribs.width)
			attribs.width = dim.width;
		if (!attribs.height)
			attribs.height = dim.height;
		return this.importFromElemAttribs(attribs);
	}
});

/**
 * A special widget class to open a config widget for ChemObjDisplayer.
 * Do not use this widget alone.
 * @class
 * @augments Kekule.Widget.Configurator
 */
Kekule.ChemWidget.ChemObjInserter.Configurator = Class.create(Kekule.Widget.Configurator,
/** @lends Kekule.ChemWidget.ChemObjInserter.Configurator# */
{
	/** @private */
	CLASS_NAME: 'Kekule.ChemWidget.ChemObjInserter.Configurator',
	/** @construct */
	initialize: function($super, widget)
	{
		this._checkBoxAutoSize = null;
		this._checkBoxAutofit = null;
		this._checkBoxShowInfo = null;
		this._textBoxWidth = null;
		this._textBoxHeight = null;
		this._colorPicker = null;
		$super(widget);

		this.addEventListener('valueChange', function(e){ this.saveConfigValues(); }, this);
	},
	/** @ignore */
	initPropValues: function($super)
	{
		$super();
		this.setAutoUpdate(true);
	},
	/** @ignore */
	doGetWidgetClassName: function($super)
	{
		return $super() + ' ' + CCNS.CHEMOBJSETTER_CONFIGURATOR;
	},
	/** @ignore */
	doCreateSubElements: function(doc, element)
	{
		// autosize and autofit
		var region = doc.createElement('div');
		region.className = CCNS.CHEMOBJSETTER_REGION;

		var checkBox = new Kekule.Widget.CheckBox(this);
		checkBox.setText(Kekule.$L('ChemWidgetTexts.CAPTION_AUTOSIZE'));
		checkBox.addClassName(CCNS.CHEMOBJSETTER_LINE);
		checkBox.appendToElem(region);
		this._checkBoxAutoSize = checkBox;
		var assocText = doc.createElement('span');
		assocText.className = CNS.PART_ASSOC_TEXT_CONTENT;
		DU.setElementText(assocText, Kekule.$L('ChemWidgetTexts.HINT_AUTOSIZE'));
		region.appendChild(assocText);

		var checkBox = new Kekule.Widget.CheckBox(this);
		checkBox.setText(Kekule.$L('ChemWidgetTexts.CAPTION_AUTOFIT'));
		checkBox.addClassName(CCNS.CHEMOBJSETTER_LINE);
		checkBox.appendToElem(region);
		this._checkBoxAutofit = checkBox;
		var assocText = doc.createElement('span');
		assocText.className = CNS.PART_ASSOC_TEXT_CONTENT;
		DU.setElementText(assocText, Kekule.$L('ChemWidgetTexts.HINT_AUTOFIT'));
		region.appendChild(assocText);

		element.appendChild(region);

		// width/height setter
		var region = doc.createElement('div');
		region.className = CCNS.CHEMOBJSETTER_REGION;
		var labelElem = doc.createElement('label');
		labelElem.className = CCNS.CHEMOBJSETTER_REGION_LABEL;
		DU.setElementText(labelElem, Kekule.$L('ChemWidgetTexts.CAPTION_LABEL_SIZE'));
		region.appendChild(labelElem);
		region.appendChild(doc.createElement('br'));
		var textBox = new Kekule.Widget.TextBox(this);
		textBox.setPlaceholder(Kekule.$L('ChemWidgetTexts.PLACEHOLDER_WIDTH'));
		textBox.appendToElem(region);
		this._textBoxWidth = textBox;
		var labelElem = doc.createElement('span');
		DU.setElementText(labelElem, '×');
		region.appendChild(labelElem);
		var textBox = new Kekule.Widget.TextBox(this);
		textBox.setPlaceholder(Kekule.$L('ChemWidgetTexts.PLACEHOLDER_HEIGHT'));
		textBox.appendToElem(region);
		this._textBoxHeight = textBox;
		var checkBox = new Kekule.Widget.CheckBox(this);
		checkBox.setText(Kekule.$L('ChemWidgetTexts.CAPTION_SHOWSIZEINFO'));
		checkBox.appendToElem(region);
		this._checkBoxShowInfo = checkBox;
		element.appendChild(region);

		// background color setter
		var region = doc.createElement('div');
		region.className = CCNS.CHEMOBJSETTER_REGION;
		var labelElem = doc.createElement('label');
		labelElem.className = CCNS.CHEMOBJSETTER_REGION_LABEL;
		DU.setElementText(labelElem, Kekule.$L('ChemWidgetTexts.CAPTION_BACKGROUND_COLOR'));
		region.appendChild(labelElem);
		region.appendChild(doc.createElement('br'));
		var colorPicker = new Kekule.Widget.ColorPicker(this);
		colorPicker.setSpecialColors([
			Kekule.Widget.ColorPicker.SpecialColors.TRANSPARENT
		]);
		colorPicker.appendToElem(region);
		this._colorPicker = colorPicker;
		element.appendChild(region);
	},
	/** @private */
	loadConfigValues: function($super)
	{
		$super();
		var w = this.getWidget();
		if (w)
		{
			var is2D = !w.getIs3D();
			this._checkBoxAutoSize.setChecked(is2D && w.getAutoSizeExport());
			this._checkBoxAutoSize.setEnabled(is2D);
			this._checkBoxAutofit.setChecked(is2D && w.getAutofit());
			this._checkBoxAutofit.setEnabled(is2D);
			this._checkBoxShowInfo.setChecked(w.getShowInfo());
			var dim = w.getContextDimension();
			this._textBoxWidth.setText(Math.round(dim.width));
			this._textBoxHeight.setText(Math.round(dim.height));
			var color = is2D? w.getBackgroundColor2D(): w.getBackgroundColor3D();
			this._colorPicker.setValue(color || Kekule.Widget.ColorPicker.SpecialColors.TRANSPARENT);
		}
	},
	/** @private */
	saveConfigValues: function($super)
	{
		$super();
		var w = this.getWidget();
		if (w)
		{
			var is2D = !w.getIs3D();
			if (is2D)
			{
				w.setAutoSizeExport(this._checkBoxAutoSize.getChecked());
				w.setAutofit(this._checkBoxAutofit.getChecked());

				w.setBackgroundColor2D(this._colorPicker.getValue());
			}
			else
			{
				w.setBackgroundColor3D(this._colorPicker.getValue());
			}
			w.setShowInfo(this._checkBoxShowInfo.getChecked());
			var dim = {width: parseInt(this._textBoxWidth.getText()), height: parseInt(this._textBoxHeight.getText())};
			w.setContextDimension(dim);

			w.invokeEvent('configSave');  // a special event invoked on parent widget, indicating the config value has been changed
		}
	}
});
return Kekule;
}<|MERGE_RESOLUTION|>--- conflicted
+++ resolved
@@ -679,13 +679,8 @@
 			attribs.autoSize = JsonUtility.parse(attribs['data-auto-size']);
 		if (attribs['data-autofit'])
 			attribs.autofit = JsonUtility.parse(attribs['data-autofit']);
-<<<<<<< HEAD
-		if (attribs['backgroundColor'])
-			// attribs.backgroundColor = attribs['backgroundColor']; // No need to do an assignment as it's already assigned properly
-=======
 		if (attribs['data-background-color'])
 			attribs.backgroundColor = attribs['data-background-color'];
->>>>>>> 2de30f08
 		return this.importChemObjWithDetails(chemObj, attribs);
 	},
 
