--- conflicted
+++ resolved
@@ -1085,7 +1085,6 @@
 	},
 
 	/** @private */
-<<<<<<< HEAD
 	useMergePreview: function()
 	{
 		return this._useMergePreview;
@@ -1102,10 +1101,7 @@
 	},
 
 	/** @private */
-	createManipulateObjInfo: function($super, obj, startContextCoord)
-=======
 	createManipulateObjInfo: function($super, obj, objIndex, startContextCoord)
->>>>>>> 86d7f5de
 	{
 		var editor = this.getEditor();
 		var info = $super(obj, objIndex, startContextCoord);
