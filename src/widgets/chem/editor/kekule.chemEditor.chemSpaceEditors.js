--- conflicted
+++ resolved
@@ -1234,23 +1234,7 @@
 	},
 
 	/** @ignore */
-<<<<<<< HEAD
-	stopManipulate: function($super)
-	{
-		/*
-		if (this.getMergeOperations().length)
-			this.executeMergeOpers();
-		*/
-		//this.setMergeOperations([])
-		$super();
-		this.setManuallyHotTrack(false);
-		//console.log('stop', this.getManuallyHotTrack());
-	},
-	/** @ignore */
-	cancelManipulatingObjs: function($super)
-=======
 	manipulateEnd: function($super)
->>>>>>> 001d691e
 	{
 		$super();
 		this.setManuallyHotTrack(false);
