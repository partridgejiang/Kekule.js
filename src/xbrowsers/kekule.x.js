/**
 * @fileoverview
 * Base file of kekule XBrowser lib.
 * @author Partridge Jiang
 */

/*
 * requires /lan/classes.js
 * require /core/kekule.root.js
 * require /utils/kekule.utils.js
 * require /utils/kekule.domUtils.js
 */
var Class = require('../lan/classes').Class
var ClassEx = require('../lan/classes').ClassEx
var ObjectEx = require('../lan/classes').ObjectEx
var DataType = require('../lan/classes').DataType
module.exports = function (Kekule) {

/**
 * Browser Check.
 * @class
 */
Kekule.Browser = {}
if (Kekule.$jsRoot.window) {
	Kekule.Browser = {
		IE:     !!(window.attachEvent && !window.opera),
		Opera:  !!window.opera,
		WebKit: navigator.userAgent.indexOf('AppleWebKit/') > -1,
		Gecko:  navigator.userAgent.indexOf('Gecko') > -1 && navigator.userAgent.indexOf('like Gecko') < 0 && navigator.userAgent.indexOf('KHTML') == -1,
		MobileSafari: !!navigator.userAgent.match(/Apple.*Mobile.*Safari/),
		language: navigator.language || navigator.browserLanguage  // language of broweser
	};
}
Kekule.Browser.IEVersion = Kekule.Browser.IE && (function(){
	var agent = navigator.userAgent.toLowerCase();
	return (agent.indexOf('msie') !== -1) ? parseInt(agent.split('msie')[1]) : false
})();

/**
 * Browser HTML5 feature check.
 * Code copy from https://github.com/mrdoob/three.js/blob/master/examples/js/Detector.js
 * @class
 */

Kekule.BrowserFeature = {}
if (Kekule.$jsRoot.window) {
	Kekule.BrowserFeature = {
		typedArray: (typeof(ArrayBuffer) !== 'undefined'),
		svg: !!window.SVGSVGElement,
		canvas: !! window.CanvasRenderingContext2D,
		webgl: (function()
		{
			//if (Kekule.BrowserFeature.webgl === undefined)
			{
				var result =
					(function()
					{
						try
						{
							var canvas = document.createElement('canvas');
							return !!window.WebGLRenderingContext && ( canvas.getContext('webgl') || canvas.getContext('experimental-webgl') );
						}
						catch (e)
						{
							return false;
						}
					})();
				//Kekule.BrowserFeature.webgl = result;
			}
			//return Kekule.BrowserFeature.webgl;
			return !!result;
		})(),
		downloadHref: (function(doc){ return 'download' in doc.createElement('a')})(document),
		blob: !!window.Blob,
		workers: !! window.Worker,
		fileapi: !!(window.File && window.FileReader && window.FileList && window.Blob),
		sessionStorage: (function() { try { return !!window.sessionStorage} catch(e) { return false} })(),  // directly call session storage locally on Firefox now will cause exception
		localStorage: (function() { try { return !!window.localStorage} catch(e) { return false} })(),  // !!window.localStorage,
		cssTransition: (function(s) {
			return 'transition' in s || 'WebkitTransition' in s || 'MozTransition' in s || 'msTransition' in s || 'OTransition' in s;
		})(document.createElement('div').style),
		cssTranform: (function(s) {
			return 'transform' in s || 'WebkitTransform' in s || 'MozTransform' in s || 'msTransform' in s || 'OTransform' in s;
		})(document.createElement('div').style),
		cssFlex: (function(s) {
			return 'flex' in s || 'WebkitFlex' in s || 'MozFlex' in s || 'msFlex' in s || 'OFlex' in s;
		})(document.createElement('div').style),
		html5Form: {
			placeholder: (function(elem){ return 'placeholder' in elem; })(document.createElement('input')),
			supportType: function(typeName)
				{
					var elem = document.createElement('input');
					elem.setAttribute('type', typeName);
					var result = elem.type === typeName;
					var textTypes = ['text', 'url', 'search'];
					if (result && (textTypes.indexOf(typeName.toLowerCase()) < 0))
					{
						var testValue = ':)';
						elem.value = testValue;
						result = elem.value !== testValue;
					}
					return result;
				}
<<<<<<< HEAD
		},
		mutationObserver: window.MutationObserver || window.MozMutationObserver || window.WebkitMutationObserver,
		touchEvent: !!window.touchEvent,
		pointerEvent: !!window.PointerEvent
	};
}
=======
				return result;
			}
	},
	mutationObserver: window.MutationObserver || window.MozMutationObserver || window.WebkitMutationObserver,
	touchEvent: !!window.touchEvent,
	pointerEvent: !!window.PointerEvent,
	draggable: (function() {
		var div = document.createElement('div');
		return ('draggable' in div) || ('ondragstart' in div && 'ondrop' in div);
	})()
};
>>>>>>> 2de30f08

// polyfill of requestAnimationFrame / cancelAnimationFrame
if (Kekule.$jsRoot.requestAnimationFrame) {
	(function() {
		var lastTime = 0;
		var vendors = ['ms', 'moz', 'webkit', 'o'];
		for(var x = 0; x < vendors.length && !window.requestAnimationFrame; ++x) {
			window.requestAnimationFrame = window[vendors[x]+'RequestAnimationFrame'];
			window.cancelAnimationFrame = window[vendors[x]+'CancelAnimationFrame']
					|| window[vendors[x]+'CancelRequestAnimationFrame'];
		}
	
		if (!window.requestAnimationFrame)
			window.requestAnimationFrame = function(callback, element) {
				var currTime = new Date().getTime();
				var timeToCall = Math.max(0, 16 - (currTime - lastTime));
				var id = window.setTimeout(function() { callback(currTime + timeToCall); },
						timeToCall);
				lastTime = currTime + timeToCall;
				return id;
			};
	
		if (!window.cancelAnimationFrame)
			window.cancelAnimationFrame = function(id) {
				clearTimeout(id);
			};
	}());
}


/**
 * Namespace for XBrowser lib.
 * @namespace
 */
Kekule.X = {};

/** @ignore */
var X = Kekule.X;
var isUnset = function(o)
	{
		return ((o === null) || (typeof(o) === 'undefined'));
	};
var notUnset = function(o)
	{
		return !isUnset(o);
	};
var isElemPositioned = function(element)
	{
		var pos = window.getComputedStyle? window.getComputedStyle(element, null).position:
			element.currentStyle? element.currentStyle.position: null;
		if (!pos)
			return false;
		else
		{
			if (!pos)
				return false;
			else
			{
				//console.log('position', pos.toString());
				pos = pos.toString().toLowerCase();
				return (pos === 'relative') || (pos === 'absolute');
			}
		}
	};

/////////////////////////////////////////////////////////////
//   DOM mutation observer
/////////////////////////////////////////////////////////////
if (Kekule.$jsRoot.window) {
	X.MutationObserver = window.MutationObserver || window.MozMutationObserver || window.WebkitMutationObserver;	
}

/////////////////////////////////////////////////////////////
//   Cross browser event handling supporting
/////////////////////////////////////////////////////////////

/**
 * Implementation of cross browser event handling.
 * @class
 */
X.Event = {
	/** @lends Kekule.X.Event */
	// Constants about event argument
	/** @deprecated */
	MOUSE_BTN_LEFT: 0,
	/** @deprecated */
	MOUSE_BTN_RIGHT: 2,
	/** @deprecated */
	MOUSE_BTN_MID: 1,
	/** @deprecated */
	MOUSE_BTN_LR: 3
};

/**
 * A serials of constants of pointer types.
 */
X.Event.PointerType = {
	MOUSE: 'mouse',
	TOUCH: 'touch',
	PEN: 'pen'
};

/**
 * A serials of constants of mouse button flags.
 */
X.Event.MouseButton = {
	LEFT: 0,
	RIGHT: 2,
	MID: 1,
	LR: 3
};

/**
 * A serials of constants of key codes
 */
X.Event.KeyCode = {
	BACKSPACE: 8,
	TAB: 9,
	CLEAR: 12,
	ENTER: 13,
	SHIFT: 16,
	CTRL: 17,
	ALT: 18,
	PAUSE: 19,
	CAPSLOCK: 20,
	ESC: 27,
	SPACE: 32,
	PAGEUP: 33,
	PAGEDOWN: 34,
	END: 35,
	HOME: 36,
	LEFT: 37,
	UP: 38,
	RIGHT: 39,
	DOWN: 40,
	PRTSC: 44,  // print screen
	INS: 45,
	DEL: 46,
	F1: 112,
	F2: 113,
	F3: 114,
	F4: 115,
	F5: 116,
	F6: 117,
	F7: 118,
	F8: 119,
	F9: 120,
	F10: 121,
	F11: 122,
	F12: 123,
	NUMLOCK: 144,
	SCROLLLOCK: 145
};

/**
 * Check if a event type is supported by browser.
 * Code is borrowed from http://www.htmlgoodies.com/html5/javascript/detecting-browser-event-support.html#fbid=WOHkKIQwoce
 * @param {String} eventName
 * @returns {Bool}
 */
X.Event.isSupported = (function()
{
	var cache = {};

	return function(eventName) {
		if (eventName.indexOf('touch') === 0)  // touch events
			return Kekule.BrowserFeature.touchEvent;
		if (eventName.indexOf('pointer') === 0)  // pointer events
			return Kekule.BrowserFeature.pointerEvent;

		var TAGNAMES = {
				'select': 'input',
				'change': 'input',
				'submit': 'form',
				'reset' : 'form',
				'error' : 'img',
				'load'  : 'img',
				'abort' : 'img',
				'unload': 'win',
				'resize': 'win'
			},
			shortEventName = eventName.replace(/^on/, '');
		if(cache[shortEventName]) { return cache[shortEventName]; }
		var elt = TAGNAMES[shortEventName] == 'win'
			? window
			: document.createElement(TAGNAMES[shortEventName] || 'div');
		eventName = 'on'+shortEventName;
		var eventIsSupported = (eventName in elt);
		if (!eventIsSupported) {
			elt.setAttribute(eventName, 'return;');
			eventIsSupported = typeof elt[eventName] == 'function';
		}
		elt = null;
		cache[shortEventName] = eventIsSupported;
		return eventIsSupported;
	};
})();

X.Event.Methods = {
	/** @lends Kekule.X.Event */
	// methods to get general event information
	/**
	 * Get event.type string.
	 * @param {Object} event
	 * @returns {String}
	 */
	getType: function(event)
	{
		return event.__$type__ || event.type;
	},
	/** @ignore */
	setType: function(event, value)
	{
		event.__$type__ = value;
		try
		{
			event.type = value;
		}
		catch(e)
		{

		}
	},
	getPointerType: function(event)
	{
		return event.pointerType;
	},
	/**
	 * Get event.target element.
	 * @param {Object} event
	 * @returns {Object}
	 */
	getTarget: function(event)
	{
		var target = event.__$target__ || event.target || event.srcElement;
		if (target.nodeType == 3) // defeat Safari bug
			target = target.parentNode;
		return target;
	},
	/**
	 * Some times we may need to overwrite the target of event (e.g., in mapping touch event to pointer).
	 * Writing directly to event.target often does not change the actual value, so we use a special field to store it.
	 * @param {Object} event
	 */
	setTarget: function(event, newTarget)
	{
		event.__$target__ = newTarget;
		try
		{
			event.target = newTarget;
		}
		catch(e)
		{

		}
	},
	/*
	 * Get event.currTarget element.
	 * @param {Object} event
	 * @returns {Object}
	 */
	/*
	getCurrTarget: function(event)
	{
		return event.currentTarget;
	},
	*/
	/**
	 * Get event.currTarget element.
	 * @param {Object} event
	 * @returns {Object}
	 */
	getCurrentTarget: function(event)
	{
		return event.currentTarget;
	},
	/**
	 * Get event.eventPhase.
	 * @param {Object} event
	 * @returns {Int}
	 */
	getEventPhase: function(event)
	{
		return event.eventPhase;
	},
	// methods to get mouse/key event information
	/**
	 * Get event.altKey.
	 * @param {Object} event
	 * @returns {Bool}
	 */
	getAltKey: function(event)
	{
		return event.altKey;
	},
	/**
	 * Get event.ctrlKey.
	 * @param {Object} event
	 * @returns {Bool}
	 */
	getCtrlKey: function(event)
	{
		return event.ctrlKey;
	},
	/**
	 * Get event.shiftKey.
	 * @param {Object} event
	 * @returns {Bool}
	 */
	getShiftKey: function(event)
	{
		return event.shiftKey;
	},
	/**
	 * Get event.charCode.
	 * @param {Object} event
	 * @returns {Int}
	 */
	getCharCode: function(event)
	{
		// TODO: too rough, need further development
		// ref: http://www.quirksmode.org/js/keys.html
		return notUnset(event.charCode)? event.charCode: event.keyCode;
	},
	/**
	 * Get event.keyCode.
	 * @param {Object} event
	 * @returns {Int}
	 */
	getKeyCode: function(event)
	{
		// TODO: too rough, need further development
		// ref: http://www.quirksmode.org/js/keys.html
		return event.keyCode;
	},
	/**
	 * Get event.clientX.
	 * @param {Object} event
	 * @returns {Int}
	 */
	getClientX: function(event)
	{
		var result;
		if (event.touches)  // touch event
		{
			var touch = event.touches[0];
			result = touch && touch.clientX;
		}
		if (result === undefined)
			result = event.clientX;
		return result;
	},
	/**
	 * Get event.clientY.
	 * @param {Object} event
	 * @returns {Int}
	 */
	getClientY: function(event)
	{
		var result;
		if (event.touches)  // touch event
		{
			var touch = event.touches[0];
			result = touch && touch.clientY;
		}
		if (result === undefined)
			result = event.clientY;
		return result;
	},
	/**
	 * Get event.screenX.
	 * @param {Object} event
	 * @returns {Int}
	 */
	getScreenX: function(event)
	{
		var result;
		if (event.touches)  // touch event
		{
			var touch = event.touches[0];
			result = touch && touch.screenX;
		}
		if (result === undefined)
			result = event.screenX;
		return result;
	},
	/**
	 * Get event.screenY.
	 * @param {Object} event
	 * @returns {Int}
	 */
	getScreenY: function(event)
	{
		var result;
		if (event.touches)  // touch event
		{
			var touch = event.touches[0];
			result = touch && touch.screenY;
		}
		if (result === undefined)
			result = event.screenY;
		return result;
	},
	/**
	 * Get X coordinate related to document page.
	 * @param {Object} event
	 * @returns {Int}
	 */
	getPageX: function(event)
	{
		var result;
		if (event.touches)
		{
			var touch = event.touches[0];
			if (touch && notUnset(touch.pageX))
				result = touch.pageX;
		}
		if (result === undefined && notUnset(event.pageX))  // touchmove event may still has pageX/Y property, so check this afterward
			result = event.pageX;
		//else  // fallback
		if (result === undefined)
		{
			var doc = X.Event.getTarget(event).ownerDocument || X.Event.getTarget(event);
			var body = doc? doc.body: null;
			result = X.Event.getClientX(event) +  (doc && doc.scrollLeft || body && body.scrollLeft || 0) - (doc && doc.clientLeft  || body && body.clientLeft || 0);
		}
		return result;
	},
	/**
	 * Get Y coordinate related to document page.
	 * @param {Object} event
	 * @returns {Int}
	 */
	getPageY: function(event)
	{
		var result;
		if (event.touches)
		{
			var touch = event.touches[0];
			if (touch && notUnset(touch.pageY))
				return touch.pageY;
		}
		else if (result === undefined && notUnset(event.pageY))
			return event.pageY;
		if (result === undefined)  // fallback
		{
			var doc = X.Event.getTarget(event).ownerDocument || X.Event.getTarget(event);
			var body = doc? doc.body: null;
			result = X.Event.getClientY(event) +  (doc && doc.scrollTop  ||  body && body.scrollTop  || 0) - (doc && doc.clientTop  || body && body.clientTop  || 0);
		}
		return result;
	},
	/**
	 * Returns the mouse X coordinates relative to the event's target.
	 * @param {Object} event
	 * @returns {Int}
	 */
	getOffsetX: function(event)
	{
		if (notUnset(event.offsetX))
			return event.offsetX;
		else // Gecko
		{
			var elem = X.Event.getTarget(event);
			if ((elem.defaultView || elem.parentWindow) && elem.body)  // is document
				elem = elem.body;
			if (notUnset(event.layerX) && isElemPositioned(elem) && !event.touches) // check if target is a relative or absolute element, if so layerX ~= offsetX
			{
				return event.layerX;
			}
			else
			{
				var clientX = X.Event.getClientX(event);
				//return Math.round(clientX - elem.getBoundingClientRect().left);
				return Math.round(clientX - Kekule.HtmlElementUtils.getElemPagePos(elem, true).x);
			}
		}
	},
	/**
	 * Returns the mouse Y coordinates relative to the event's target.
	 * @param {Object} event
	 * @returns {Int}
	 */
	getOffsetY: function(event)
	{
		if (notUnset(event.offsetY))
			return event.offsetY;
		else // Gecko
		{
			var elem = X.Event.getTarget(event);
			if ((elem.defaultView || elem.parentWindow) && elem.body)  // is document
				elem = elem.body;
			if (notUnset(event.layerY) && isElemPositioned(elem) && !event.touches) // check if target is a relative or absolute element, if so layerX ~= offsetX
			{
				return event.layerY;
			}
			else
			{
				var clientY = X.Event.getClientY(event);
				//return Math.round(clientY - elem.getBoundingClientRect().top);
				return Math.round(clientY - Kekule.HtmlElementUtils.getElemPagePos(elem, true).y);
			}
		}
	},
	/**
	 * Returns x/y coord of event.
	 * @param {Object} event
	 * @param {Bool} considerCssTransform
	 */
	getOffsetCoord: function(event, considerCssTransform)
	{
		var elem = X.Event.getTarget(event);
		var transformMatrix;
		if (considerCssTransform && Kekule.ObjUtils.isUnset(event.offsetX)) // has no native offsetX, may need calculation
		{
			transformMatrix = Kekule.StyleUtils.getTotalTransformMatrix(elem);
		}
		if (transformMatrix)   // elem has transform, calculate
		{
			// calculation
			var clientX = X.Event.getClientX(event);
			var clientY = X.Event.getClientY(event);
			var coord = {
				x: clientX - Kekule.HtmlElementUtils.getElemBoundingClientRect(elem).x,
				y: clientY - Kekule.HtmlElementUtils.getElemBoundingClientRect(elem).y
			};
			var invertMatrix = Kekule.StyleUtils.calcInvertTransformMatrix(transformMatrix);
			if (invertMatrix)
			{
				var vector = Kekule.MatrixUtils.create(3, 1);
				vector[0][0] = coord.x;
				vector[1][0] = coord.y;
				vector[2][0] = 1;
				var result = Kekule.MatrixUtils.multiply(invertMatrix, vector);
				coord.x = result[0][0];
				coord.y = result[1][0];
				return coord;
			}
		}
		// when calculation fails or has no transform
		return {'x': X.Event.getOffsetX(event), 'y': X.Event.getOffsetY(event)};
	},
	/**
	 * Returns the mouse X coordinates relative to the top-left of window.
	 * @param {Object} event
	 * @returns {Int}
	 */
	getWindowX: function(event)
	{
		var x = X.Event.getPageX(event);
		var doc = event.target.ownerDocument || event.target;
		var win = doc && (doc.defaultView || doc.parentWindow);
		var delta = (win && win.scrollX) || 0;
		return x - delta;
	},
	/**
	 * Returns the mouse Y coordinates relative to the top-left of window.
	 * @param {Object} event
	 * @returns {Int}
	 */
	getWindowY: function(event)
	{
		var y = X.Event.getPageY(event);
		var doc = event.target.ownerDocument || event.target;
		var win = doc && (doc.defaultView || doc.parentWindow);
		var delta = (win && win.scrollY) || 0;
		return y - delta;
	},
	/**
	 * Returns the mouse X coordinates relative to the event's currTarget.
	 * @param {Object} event
	 * @returns {Int}
	 */
	getRelXToCurrTarget: function(event)
	{
		var elem = X.Event.getCurrentTarget(event);
		if ((elem.defaultView || elem.parentWindow) && elem.body)  // is document
			elem = elem.body;
		var clientX = X.Event.getClientX(event);
		//return Math.round(clientX - elem.getBoundingClientRect().left);
		return Math.round(clientX - Kekule.HtmlElementUtils.getElemPagePos(elem, true).left);
	},
	/**
	 * Returns the mouse Y coordinates relative to the event's currTarget.
	 * @param {Object} event
	 * @returns {Int}
	 */
	getRelYToCurrTarget: function(event)
	{
		var elem = X.Event.getCurrentTarget(event);
		if ((elem.defaultView || elem.parentWindow) && elem.body)  // is document
			elem = elem.body;
		var clientY = X.Event.getClientY(event);
		//console.log('y', clientY, elem.getBoundingClientRect().top, elem.tagName);
		//return Math.round(clientY - elem.getBoundingClientRect().top);
		return Math.round(clientY - Kekule.HtmlElementUtils.getElemPagePos(elem, true).top);
	},
	/**
	 * Returns touches array of event in touch.
	 * @param {Object} event
	 * @returns {Array}
	 */
	getTouches: function(event)
	{
		return event.touches;
	}
};

/** @ignore */
X.Event._MouseEventEx = {
	isMouseEnterLeaveEvent: function(eventType)
	{
		return (eventType === 'mouseenter') || (eventType === 'mouseleave');
	},
	addMouseEnterLeaveListener: function(element, eventType, handler, useCapture)
	{
		var isSupported = ((eventType === 'mouseenter') && X.Event.isSupported('mouseenter'))
			|| ((eventType === 'mouseleave') && X.Event.isSupported('mouseleave'));

		//isSupported = false;  // debug
		if (isSupported)
			//return X.Event.addListener(element, eventType, handler, useCapture);  // recursion
			return element.addEventListener(eventType, handler, useCapture);  // IE support leave/enter event and has no extra code added, so we can use w3c method directly
		else
		{
			var wrapper = function(e)
			{
				var target = e.getTarget? e.getTarget(): e.target;
				var currTarget = e.getCurrentTarget? e.getCurrentTarget(): e.currentTarget;  // is actually element
				if ((target === currTarget) || (Kekule.DomUtils.isDescendantOf(target, currTarget)))  // raised by self or child, all ok
				{
					var related = e.getRelatedTarget? e.getRelatedTarget(): e.relatedTarget;
					if ((!related)  // related not set, may move out of window
						|| (!Kekule.DomUtils.isDescendantOf(related, currTarget)))  // and not cross to child element
					{
						/*
						if (eventType === 'mouseleave')
							console.log('wrapper', eventType, target, related, currTarget);
						*/
						//debug
						/*
						if (currTarget && currTarget.style)
							currTarget.style.backgroundColor = 'red';

						console.log('LEAVE');
						*/

						// use a new event object, avoid overwrite the original mouseover/mouseout infos
						var event = new MouseEvent(eventType, {
							'view': window,
							'bubbles': false,
							'cancelable': true,
							'target': currTarget,
							'currentTarget': currTarget,
							'relatedTarget': related
						});
						//e.__$type__ = eventType;
						handler.call(currTarget, event);

						//e.stopPropagation();

						/*
						// fire a custom mouseleave event

						currTarget.dispatchEvent(event);
						console.log('fire: ', eventType);
						*/
					}
					/*
					// debug
					else
					{
						if (currTarget && currTarget.style)
							currTarget.style.backgroundColor = 'yellow';
					}
          */
				}
			};
			handler.__$mouseExListenerWrapper__ = wrapper;
			var newType = (eventType === 'mouseenter')? 'mouseover': 'mouseout';
			//return X.Event.addListener(element, newType, wrapper, useCapture);
			return element.addEventListener(newType, wrapper, useCapture);
		}
	},
	removeMouseEnterLeaveListener: function(element, eventType, handler)
	{
		var isSupported = ((eventType === 'mouseenter') && X.Event.isSupported('mouseenter'))
			|| ((eventType === 'mouseleave') && X.Event.isSupported('mouseleave'));
		if (isSupported)
			//return Kekule.X.Event.removeListener(element, eventType, handler);
			return element.removeEventListener(eventType, handler);  // IE support leave/enter event and has no extra code added, so we can use w3c method directly
		else
		{
			var newType = (eventType === 'mouseenter')? 'mouseover': 'mouseout';
			//return X.Event.removeListener(element, newType, handler.__$listenerWrapper__ || handler);
			return element.removeEventListener(newType, handler.__$mouseExListenerWrapper__ || handler);
		}
	}
};

X.Event._W3C =
/** @lends Kekule.X.Event */
{
	/**
	 * Add an event listener to element.
	 * @param {Object} element HTML element.
	 * @param {String} eventType W3C name of event, such as 'click'.
	 * @param {Function} handler Event handler.
	 * @param {Hash} options Listener options. IE (attachEvent) will ignore this paramter.
	 */
	addListener: function(element, eventType, handler, options)
	{
		if (X.Event._MouseEventEx.isMouseEnterLeaveEvent(eventType))
			return X.Event._MouseEventEx.addMouseEnterLeaveListener(element, eventType, handler, options);
		else
			return element.addEventListener(eventType, handler, options);
	},
	/**
	 * Remove an event listener from element.
	 * @param {Object} element HTML element.
	 * @param {String} eventType W3C name of event, such as 'click'.
	 * @param {Function} handler Event handler.
	 * @param {Bool} options Listener options. IE (attachEvent) will ignore this paramter.
	 */
	removeListener: function(element, eventType, handler, options)
	{
		if (X.Event._MouseEventEx.isMouseEnterLeaveEvent(eventType) && handler.__$listenerWrapper__)
			return X.Event._MouseEventEx.removeMouseEnterLeaveListener(element, eventType, handler.__$listenerWrapper__);
		else
			return element.removeEventListener(eventType, handler, options);
	},
	/**
	 * Stop the propagation of event.
	 * @param {Object} event
	 */
	stopPropagation: function(event)
	{
		event.stopPropagation();
	},
	/**
	 * Prevents the default action for the event.
	 * @param {Object} event
	 */
	preventDefault: function(event)
	{
		event.preventDefault();
	}
};

/** @ignore */
X.Event._W3CMethods = {
	/** @lends Kekule.X.Event */
	/**
	 * Get event.relatedTarget element.
	 * @param {Object} event
	 * @returns {Object}
	 */
	getRelatedTarget: function(event)
	{
		return event.relatedTarget;
	},
	// methods to get mouse event information
	/**
	 * Get event.button.
	 * @param {Object} event
	 * @returns {Int}
	 */
	getButton: function(event)
	{
		return event.button;
	}
};

/** @ignore */
X.Event._Gecko = {
	addListener: function(element, eventType, handler, useCapture)
	{
		if (X.Event._MouseEventEx.isMouseEnterLeaveEvent(eventType))
		{
			return X.Event._MouseEventEx.addMouseEnterLeaveListener(element, eventType, handler, useCapture);
		}

		if ((eventType === 'mousewheel'))
		{
			var wrapper = function(e)
				{
					//var e = Object.extend({}, evt);  // must create a new object, otherwise e.type can not be changed
					//e.prototype = evt.prototype;
					// change DOMMouseScroll detail to delta
					e.wheelDeltaY = e.wheelDelta = -e.detail * 40;  // detail usually be 3 while delta be 120, direction is opposed
					e.__$type__ = 'mousewheel';  // e.type can not be changed, so use another field to save the new type
					handler.call(element, e);
				};
			handler.__$mousewheelListenerWrapper__ = wrapper;
			element.addEventListener('DOMMouseScroll', wrapper, useCapture);
		}
		else
			element.addEventListener(eventType, handler, useCapture);
	},
	removeListener: function(element, eventType, handler, useCapture)
	{
		if ((eventType === 'mousewheel') && handler.__$mousewheelListenerWrapper__)
			element.removeEventListener('DOMMouseScroll', handler.__$mousewheelListenerWrapper__, useCapture);
		else
			element.removeEventListener(eventType, handler, useCapture);
	}
};

/** @ignore */
X.Event._IE = {
	/** @private */
	_handlers: {},  // store all registered handlers
	/** @private */
	WIN_UNLOAD_FLAG_FIELD: '__$win_unload_linked__',
	addListener: function(element, eventType, handler, useCapture)
	{
		// Since IE support mouseenter/mouseleave from the beginning, need not to add extra X.Event._MouseEventEx code here

		//console.log('add event listener', eventType);
		if (X.Event.findHandlerIndex(element, eventType, handler) >= 0)  // already registered, exit
			return;

		var wrapper = (function(e)
			{
				if (!e)
					e = window.event;
				// add essential W3C fields
				e.currentTarget = element;
				e.eventPhase = (e.srcElement === element)? 2: 3;
				/*
				// wrap e as a W3C standard event arg
				var event = {
					_ieEvent: e,
					type: e.type,
					target: e.srcElement,
					currentTarget: element,
					relatedTarget: e.fromElement || e.toElement,
					eventPhase: (e.srcElement === element)? 2: 3,
					clientX: e.clientX,
					clientY: e.clientY,
					screenX: e.screenX,
					screenY: e.screenY,
					altKey: e.altKey,
					ctrlKey: e.ctrlKey,
					shiftKey: e.shiftKey,
					charCode: e.keyCode,
					// event management methods
					stopPropagation: function() { this._ieEvent.cancelBubble = true; },
					preventDefault: function() {this._ieEvent.returnValue = false; }
				};
				*/
				if (!hasEventPrototype)  // IE7, can not extend e by prototype
					Object.extend(e, eventObjMethods);

				handler.call(element, e);
			});
		// attach to element
		element.attachEvent(X.Event.getEventName(eventType), wrapper);
		// register handler
		X.Event.registerHandler(element, eventType, handler, wrapper);
		// observe window's unload event to avoid memory leak
		var doc = element.ownerDocument || element;  // element may be document or window directly
		var win = doc.parentWindow || doc;
		X.Event._linkUnloadEvent(win);
	},
	removeListener: function(element, eventType, handler, useCapture)
	{
		var index = X.Event.findHandlerIndex(element, eventType, handler);
		if (index >= 0)
		{
			var wrapper = X.Event._handlers[eventType][index].wrapper;
			element.detachEvent(X.Event.getEventName(eventType), wrapper);
			X.Event._handlers[eventType].splice(index, 1);  // unregister from list
		}
	},
	stopPropagation: function(event)
	{
		event.cancelBubble = true;
	},
	preventDefault: function(event)
	{
		event.returnValue = false;
	},
	removeAllListeners: function(doc)  // remove all listener in list. If doc is set, only handlers on element in doc will be removed
	{
		var allHandlers = X.Event._handlers;
		if (!allHandlers)
			return;
		for (var propName in allHandlers)
		{
			if (allHandlers.hasOwnProperty(propName))
			{
				var hs = allHandlers[propName];
				if (hs && hs.length)
				{
					var eventName = X.Event.getEventName(propName);
					for (var i = hs.length - 1; i >= 0; --i)
					{
						var h = hs[i];
						if ((!doc) || (h.element.ownerDocument === doc))
						{
							h.element.detachEvent(eventName, h.wrapper);
							hs.splice(i, 1);
						}
					}
				}
			}
		}
	},

	/** @private */
	getEventName: function(eventType)
	{
		return 'on' + eventType;
	},
	/** @private */
	registerHandler: function(element, eventType, handler, handlerWrapper)
	{
		var handlers = X.Event._handlers;
		if (!handlers[eventType])
			handlers[eventType] = [];
		var hs = handlers[eventType];
		hs.push({
			'element': element,
			'handler': handler,
			'wrapper': handlerWrapper
		});
	},
	/** @private */
	unregisterHandler: function(element, eventType, handler)
	{
		if (!handler[eventType])
			return;
		var hs = handler[eventType];
		var index = X.Event.findHandlerIndex(element, eventType, handler);
		if (index >= 0)
			hs.splice(index, 1);
	},
	/** @private */
	findHandlerIndex: function(element, eventType, handler)
	{
		var hs = X.Event._handlers[eventType];
		if (!hs)
			return -1;
		for (var i = 0, l = hs.length; i < l; ++i)
		{
			var h = hs[i];
			if ((h.element === element) && (h.handler === handler))
			{
				return i;
			}
		}
		return -1;
	},
	/** @private */
	_linkUnloadEvent: function(winObj)
	{
		var flag = X.Event.WIN_UNLOAD_FLAG_FIELD;
		if (winObj[flag])  // already linked
			return;
		else
		{
			winObj.attachEvent('onunload', X.Event.reactWinUnload);
			winObj[flag] = true;
		}
	},
	/** @private */
	reactWinUnload: function()
	{
		var doc = this.ownerDocument;  // this is window object in IE
		// detach all handlers to avoid memory leak in IE6
		X.Event.removeAllListeners(doc);
	}
};

/** @ignore */
X.Event._IEMethods = {
	getRelatedTarget: function(event)
	{
		var etype = event.type;
		if (['focusin', 'mouseenter', 'mouseover', 'pointerenter', 'pointerover', 'dragenter'].indexOf(etype) >= 0)
			return event.fromElement || event.toElement;
		else
			return event.toElement || event.fromElement;
	},
	// methods to get mouse event information
	getButton: function(event)
	{
		// in IE 5-8, button has different values to W3C
		switch (event.button)
		{
			case 1: return 0;  // left
			case 2: return 2;  // right
			case 4: return 1;  // middle
			case 3: return 3;  // left and right
			default: return event.button;
		}
	},
	stopPropagation: function(event)
	{
		event.cancelBubble = true;
	},
	preventDefault: function(event)
	{
		event.returnValue = false;
	}
};

if (Kekule.$document && Kekule.$document.addEventListener)  // W3C browser
{
	X.Event = Object.extend(X.Event, X.Event._W3C);
	X.Event.Methods = Object.extend(X.Event.Methods, X.Event._W3CMethods);
	if (Kekule.Browser.Gecko)  // fix Firefox mousewheel event lacking
	{
		X.Event = Object.extend(X.Event, X.Event._Gecko);
	}
}
if (Kekule.$document && Kekule.$document.attachEvent)  // IE 8
{
	X.Event = Object.extend(X.Event, X.Event._IE);
	X.Event.Methods = Object.extend(X.Event.Methods, X.Event._IEMethods);
	if (window.Element)
	{
		var elemPrototype = window.Element.prototype;
		elemPrototype.addEventListener = X.Event.addListener.methodize();
		elemPrototype.removeEventListener = X.Event.removeListener.methodize();
	}
}

Object.extend(X.Event, X.Event.Methods);
// insert new methods to Event class
var eproto = null;
if (Kekule.$jsRoot.window && Kekule.$jsRoot.window.Event)
	eproto = window.Event.prototype;
if (!eproto)
{
	if (Kekule.$document && Kekule.$document.createEvent)
		eproto = Kekule.$document.createEvent('HTMLEvents').__proto__;
}
var hasEventPrototype = !!eproto;
var eventObjMethods = {};
var methods = X.Event.Methods;
for (var name in methods)
{
	if (methods.hasOwnProperty(name) && (typeof(methods[name]) === 'function'))
	{
		eventObjMethods[name] = methods[name].methodize();
	}
}
if (eproto)  // IE7 can not get event prototype, sucks
{
	/*
	var methods = X.Event.Methods;
	for (name in methods)
	{
		if (methods.hasOwnProperty(name) && (typeof(methods[name]) === 'function'))
		{
			if (!eproto[name])
			{
				eproto[name] = methods[name].methodize();
			}
		}
	}
	*/
	Object.extend(eproto, eventObjMethods);
};


// enable drag draggable element in IE
(function(){
	if (typeof(document) !== 'undefined')
	{
		var div = document.createElement('div');
		var needPolyfill = !('draggable' in div) && ('ondragstart' in div && 'ondrop' in div);
		//var needPolyfill = !!Kekule.Browser.IE;
		if (needPolyfill)
		{
			Kekule.X.Event.addListener(document, 'selectstart', function(e){
				for (var el = e.target; el; el = el.parentNode) {
					if (el.attributes && el.attributes['draggable']) {
						e.preventDefault();
						if (e.stopImmediatePropagation)
							e.stopImmediatePropagation();
						else
							e.stopPropagation();
						el.dragDrop();
						return false;
					}
				}
			});
		}
	}
})();


/////////////////////////////////////////////////////////////
//   Cross browser AJAX supporting
/////////////////////////////////////////////////////////////

/**
 * Support of cross browser AJAX request.
 * Code borrowed from http://www.quirksmode.org/js/xmlhttp.html.
 *
 * User can do AJAX call by something like:
 *   Kekule.X.Ajax.sendRequest('file.txt', function(req, success)
 *     {
 *       if (success)
 *         alert(req.responseText);
 *     }
 *   );
 *
 * @class
 */
X.Ajax = {
	/** @private */
	XMLHttpFactories: [
		function () {return new XMLHttpRequest()},
		function () {return new ActiveXObject("Msxml2.XMLHTTP")},
		function () {return new ActiveXObject("Msxml3.XMLHTTP")},
		function () {return new ActiveXObject("Microsoft.XMLHTTP")}
	],
	/** @private */
	_availableFactoryIndex: -1,
	/** @private */
	createXMLHTTPObject: function()
	{
		var xmlhttp = false;
		var F = X.Ajax.XMLHttpFactories;
		var index = X.Ajax._availableFactoryIndex;
		if (index >= 0)
			xmlhttp = F[index]();
		else
		{
			for (var i = 0; i < F.length;i++) {
				try {
					xmlhttp = F[i]();
					X.Ajax._availableFactoryIndex = i;
				}
				catch (e) {
					continue;
				}
				break;
			}
		}
		return xmlhttp;
	},

	preparePostData: function(data)
	{
		var result = data;
		if (typeof(data) === 'object')  // HASH
		{
			result = Kekule.UrlUtils.generateSearchString(data);
		}
		return result;
	},

	/**
	 * Send an AJAX request to URL.
	 * @param {String} url
	 * @param {Function} callback Call back function with params (data, requestObj, success)
	 * @param {Array} postData Optional.
	 * @param {String} responseType Value of responseType property of XMLHttpRequest(V2).
	 * @param {String} overwriteMimeType Value to call overwriteMimeType method of XMLHttpRequest(V2).
	 */
	sendRequest: function(url, callback, postData, responseType, overwriteMimeType)
	{
		var isBinary = false;
		var supportResponseType = true;
		var req = X.Ajax.createXMLHTTPObject();
		if (!req) return;
		var method = (postData) ? "POST" : "GET";
		req.open(method, url, true);
		req.setRequestHeader('User-Agent','XMLHTTP/1.0');
		if (postData)
			req.setRequestHeader('Content-type','application/x-www-form-urlencoded');
		if (responseType)
		{
			try
			{
				req.responseType = responseType;
			}
			catch(e)
			{

			}
			if ((responseType === 'arraybuffer') || (responseType === 'blob'))
			  isBinary = true;
			if (req.responseType !== responseType)  // old fashion browser, do not support this feature
				supportResponseType = false;
		}
		if (isBinary && (!supportResponseType) & req.overwriteMimeType)
			req.overrideMimeType('text/plain; charset=x-user-defined');  // old browser, need to transform binary data by string
		if (overwriteMimeType && req.overwriteMimeType)
			req.overwriteMimeType(overwriteMimeType);
		req.onreadystatechange = function ()
			{
				if (req.readyState != 4) return;
				if (req.status != 200 && req.status != 304)
				{
					callback(null, req, false);
					throw 'HTTP error ' + req.status;
					return;
				}
				//console.log(req);
				// TODO: need to handle old fashion binary handling here
				callback(req.response || req.responseText, req, true);
			};
		if (req.readyState == 4) return;
		req.send(X.Ajax.preparePostData(postData));
		return req;
	},
	/**
	 * Retrieve response MIME type of an AJAX request object.
	 * @param {Object} request
	 */
	getResponseMimeType: function(request)
	{
		return request.getResponseHeader("content-type") || "";
	}
};

/**
 * Short cut of {@link Kekule.X.Ajax}.
 * @class
 */
Kekule.Ajax = Kekule.X.Ajax;

/////////////////////////////////////////////////////////////
//   Cross browser DOM ready event supporting
/////////////////////////////////////////////////////////////

// DOM ready support, the solution is copy from
// http://www.cnblogs.com/rubylouvre/archive/2009/12/30/1635645.html
/** @ignore */
Kekule.X.DomReady = {
	isReady: false,
	suspendFlag: 0,
	funcs: [],
	domReady: function(fn)
	{
		DOM.initReady();//如果没有建成DOM树，则走第二步，存储起来一起杀
		if (!DOM.isReady)
		{
			var readyState = Kekule.$document && Kekule.$document.readyState;
			if (readyState === 'complete' || readyState === 'loaded'    // document already loaded, call fn directly
				|| (readyState === 'interactive' && !Kekule.Browser.IE))
			{
				DOM.isReady = true;
			}
			//console.log('[document ready state]', readyState, fn, fn.toString());
		}
    if (DOM.isReady)
    {
      fn();//如果已经建成DOM，则来一个杀一个
    }
    else
    {
      DOM.funcs.push(fn);//存储加载事件
    }
	},
	fireReady: function()
	{
    if (DOM.isReady)
    	return;
    DOM.isReady = true;
		/*
    for (var i = 0, l = DOM.funcs.length; i < l; ++i)
    {
      var fn = DOM.funcs[i];
      fn();
    }
    DOM.funcs.length = 0;//清空事件
    */
		DOM._execFuncs();
  },
	_execFuncs: function()
	{
		var funcs = DOM.funcs;
		if (funcs && funcs.length)
		{
			while (funcs.length && !DOM.isSuspending())
			{
				var fn = funcs.shift();
				if (fn)
					fn();
			}
		}
	},
  suspend: function()
  {
	  ++DOM.suspendFlag;
  },
	resume: function()
	{
		if (DOM.suspendFlag > 0)
			--DOM.suspendFlag;
		if (!DOM.isSuspending())
		{
			DOM._execFuncs();
		}
	},
	isSuspending: function()
	{
		return DOM.suspendFlag > 0;
	},
  initReady: function()
  {
    if (Kekule.$document && Kekule.$document.addEventListener) {
      document.addEventListener( "DOMContentLoaded", DOM.fireReady, {once: true});
    }
    else
    {
      if (Kekule.$document && Kekule.$document.getElementById) {
        document.write('<script id="ie-domReady" defer="defer" src="\//:"><\/script>');
        document.getElementById("ie-domReady").onreadystatechange = function() {
          if (this.readyState === "complete") {
            DOM.fireReady();
            this.onreadystatechange = null;
            this.parentNode.removeChild(this)
          }
        };
      }
    }
  }
};

/** @ignore */
var DOM = Kekule.X.DomReady
/**
 * Invoke when page DOM is loaded.
 * @param {Func} fn Callback function.
 * @function
 */
Kekule.X.domReady = DOM.domReady;
return Kekule;
};<|MERGE_RESOLUTION|>--- conflicted
+++ resolved
@@ -101,26 +101,16 @@
 					}
 					return result;
 				}
-<<<<<<< HEAD
 		},
 		mutationObserver: window.MutationObserver || window.MozMutationObserver || window.WebkitMutationObserver,
 		touchEvent: !!window.touchEvent,
-		pointerEvent: !!window.PointerEvent
+		pointerEvent: !!window.PointerEvent,
+		draggable: (function() {
+			var div = document.createElement('div');
+			return ('draggable' in div) || ('ondragstart' in div && 'ondrop' in div);
+		})()
 	};
 }
-=======
-				return result;
-			}
-	},
-	mutationObserver: window.MutationObserver || window.MozMutationObserver || window.WebkitMutationObserver,
-	touchEvent: !!window.touchEvent,
-	pointerEvent: !!window.PointerEvent,
-	draggable: (function() {
-		var div = document.createElement('div');
-		return ('draggable' in div) || ('ondragstart' in div && 'ondrop' in div);
-	})()
-};
->>>>>>> 2de30f08
 
 // polyfill of requestAnimationFrame / cancelAnimationFrame
 if (Kekule.$jsRoot.requestAnimationFrame) {
